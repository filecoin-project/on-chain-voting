--- conflicted
+++ resolved
@@ -161,10 +161,6 @@
           setVisibale(true)
           closeMessage()
         }
-<<<<<<< HEAD
-        console.log(result)
-=======
->>>>>>> c9da20b5
       }
     }
   }
@@ -172,15 +168,10 @@
   // 判断是否登录了钱包
   const isLogin = () => {
     const res = localStorage.getItem("isConnect")
-<<<<<<< HEAD
     console.log(res)
     if ((res == "undefined" || res == "false") && openConnectModal) {
       console.log(1)
-=======
     // console.log(res)
-    if (res == "undefined" && openConnectModal) {
->>>>>>> c9da20b5
-      openConnectModal()
     } else {
       return true
     }
