import React, { useEffect, useState } from "react"
import { Button, Alert, Table, message } from "antd"
import type { ColumnsType, TablePaginationConfig } from "antd/es/table"
import Tabulation from "../../components/Tabulation"
import MyButton from "../../components/MyButton"
import { useConnectModal } from "@rainbow-me/rainbowkit"
import { useLocation, useNavigate } from "react-router-dom"
import { usePowerVotingContract } from "../../hooks"
import useGetWallet from "../../hooks/getWallet"
import axios from "axios"
import { mainnetClient, timelockDecrypt } from "tlock-js"
// @ts-ignore
import nftStorage from "../../utils/storeNFT.js"
import pagingConfig from "../../common/js/pagingConfig"

export default function Home() {
  const { openConnectModal } = useConnectModal()
  const navigate = useNavigate()
  const { state } = useLocation()
  const [ipfsCid, setIpfsCid] = useState<any>([])
  const [votingList, setVotingList] = useState<any>([])
  const [visibale, setVisibale] = useState(false)
  const [page, setPage] = useState(1)
  const [count, setCount] = useState(0)
  const [loading, setLoading] = useState(true)
  const [change, setChange] = useState(true)
  const pageSize = 10

  const {
    getVotingList,
    getVoteDataApi,
    updateVotingResultFun,
    isFinishVoteFun,
  } = usePowerVotingContract()
  // console.log(getVotingList(),'getVotingList()');
  useEffect(() => {
    getIpfsCid()
    if (state) {
      setVisibale(true)
      closeMessage()
    }
<<<<<<< HEAD
    // console.log("执行次数")
  }, [])
=======
    console.log("执行次数")
  }, [page])
>>>>>>> 0fa478d0

  // 获取投票数据
  const getIpfsCid = async () => {
    if (getVotingList) {
      const res = await getVotingList()
      setIpfsCid(res)
      setCount(res.length)
      const list = await getList(res);
      setLoading(false);
      setVotingList(list)
    }
  }
  // 获取投票项目列表
  const getList = async (prop: any) => {
    setLoading(true);
    const data = prop.slice((page - 1) * pageSize, page * pageSize);
    const ipfsUrls = data.map(
      (_item: any) => `https://${_item.cid}.ipfs.nftstorage.link/`
    )
    try {
      const responses = await Promise.all(
        ipfsUrls.map((url: string) => axios.get(url))
      )
      const results = []
      if (isFinishVoteFun) {
        for (let i = 0; i < responses.length; i++) {
          const bool = await isFinishVoteFun(data[i].cid)
          results.push({
            ...responses[i].data.string,
            cid: data[i].cid,
            bool,
          })
        }
      }
      return results
    } catch (error) {
      console.error(error);
    }
  }

  // 点击计票按钮,开始计票
  const startCounting = async (record: any) => {
    let myMap = new Map()
    if (isLogin()) {
      if (getVoteDataApi) {
        setLoading(true)
        message.success("Waiting for confirmation of transactions", 3)
        // 获取投票数据
        const res = await getVoteDataApi(record.cid)
        res.map(async (_item: any) => {
          // 生成ipfs 请求得到原始数据
          const ipfs = `https://${_item}.ipfs.nftstorage.link/`
          const r = await axios.get(ipfs)
          // 进行解密
          const dataString = await timelockDecrypt(
            r.data.string,
            mainnetClient()
          )
          const data = JSON.parse(dataString)
          if (myMap.get(data.index) === undefined) {
            myMap.set(data.index, 1)
          } else {
            myMap.set(data.index, myMap.get(data.index) + 1)
          }
        })
        // 将计票结果上传nftStorage
        const sortedArray = Array.from(myMap.entries())
        const cid = await nftStorage(sortedArray)
        const result = await updateVotingResultFun(record.cid, cid)
        if (result) {
          setLoading(false)
          setChange(false)
          message.success("Successful vote counting", 3)
          setVisibale(true)
          closeMessage()
        }
<<<<<<< HEAD
        // console.log(result)
=======
        console.log(result);
>>>>>>> 0fa478d0
      }
    }
  }

  // 判断是否登录了钱包
  const isLogin = () => {
    const res = localStorage.getItem("isConnect")
    // console.log(res)
    if (res == "undefined" && openConnectModal) {
      openConnectModal()
    } else {
      return true
    }
  }

  // 处理函数
  const handlerNavigate = (path: string, params?: any) => {
    if (isLogin()) {
      params ? navigate(path, params) : navigate(path)
    }
  }

  // 关闭提示通知
  const closeMessage = () => {
    setTimeout(() => {
      setVisibale(false)
    }, 10000)
  }

  // 分页
  const onchange = (pagination: any) => {
    console.log(pagination.current)
    pagination.current && setPage(pagination.current)
    getList(ipfsCid)
  }

  const cloumns = [
    {
      title: "Name",
      dataIndex: "Name",
    },
    {
      title: "Deadline",
      dataIndex: "Time",
      render: (text: number) => {
        return <>{new Date(text).toLocaleString()}</>
      },
    },
    {
      title: "Status",
      dataIndex: "status",
      render: (text: string, record: any) => {
        const date = new Date().getTime()
        return <div>{date >= record.Time ? "Completed" : "In Progress"}</div>
      },
    },
    {
      title: "Operations",
      dataIndex: "Operations",
      render: (text: string, record: any) => {
        const date = new Date().getTime()
        // console.log(record.bool)
        return (
          <>
            {date <= record.Time ? (
              <div>
                <Button
                  onClick={() => {
                    handlerNavigate("/acquireNFT", { state: record })
                  }}
                  className="menu_btn"
                  type="primary"
                >
                  Claim NFT
                </Button>
                <Button
                  onClick={() => {
                    handlerNavigate("/vote", { state: record })
                  }}
                  className="menu_btn"
                  type="primary"
                >
                  Vote
                </Button>
              </div>
            ) : // <MyButton
            //   startCounting={() => {
            //     startCounting(record)
            //   }}
            //   handlerNavigate={() => {
            //     handlerNavigate("/votingResults", { state: record })
            //   }}
            //   change={change}
            // />
            record.bool ? (
              <MyButton
                startCounting={() => {
                  startCounting(record)
                }}
                handlerNavigate={() => {
                  handlerNavigate("/votingResults", { state: record })
                }}
                change={change}
              />
            ) : (
              <Button
                className="menu_btn"
                type="primary"
                onClick={() => {
                  handlerNavigate("/votingResults", { state: record })
                }}
              >
                View
              </Button>
            )}
          </>
        )
      },
    },
  ]
  return (
    <div className="home_container main">
      {visibale ? (
        <Alert
          style={{ marginBottom: "10px", fontSize: "16px" }}
          banner={true}
          message="Need to waiting for the transaction to be chained!"
          type="warning"
        />
      ) : (
        ""
      )}
      <Table
        className="rowStyle"
        rowKey={(record) => record.Name}
        dataSource={votingList}
        columns={cloumns}
        pagination={pagingConfig({ count, page, pageSize })}
        onChange={onchange}
        loading={loading}
      />
    </div>
  )
}<|MERGE_RESOLUTION|>--- conflicted
+++ resolved
@@ -1,12 +1,9 @@
 import React, { useEffect, useState } from "react"
 import { Button, Alert, Table, message } from "antd"
-import type { ColumnsType, TablePaginationConfig } from "antd/es/table"
-import Tabulation from "../../components/Tabulation"
 import MyButton from "../../components/MyButton"
 import { useConnectModal } from "@rainbow-me/rainbowkit"
 import { useLocation, useNavigate } from "react-router-dom"
 import { usePowerVotingContract } from "../../hooks"
-import useGetWallet from "../../hooks/getWallet"
 import axios from "axios"
 import { mainnetClient, timelockDecrypt } from "tlock-js"
 // @ts-ignore
@@ -39,13 +36,8 @@
       setVisibale(true)
       closeMessage()
     }
-<<<<<<< HEAD
-    // console.log("执行次数")
-  }, [])
-=======
     console.log("执行次数")
   }, [page])
->>>>>>> 0fa478d0
 
   // 获取投票数据
   const getIpfsCid = async () => {
@@ -122,11 +114,6 @@
           setVisibale(true)
           closeMessage()
         }
-<<<<<<< HEAD
-        // console.log(result)
-=======
-        console.log(result);
->>>>>>> 0fa478d0
       }
     }
   }
