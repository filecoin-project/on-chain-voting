FROM golang:alpine AS backend-builder

RUN apk add --no-cache tzdata
ENV TZ=Asia/Shanghai
RUN ln -snf /usr/share/zoneinfo/$TZ /etc/localtime \
    && echo $TZ > /etc/timezone


ENV GO111MODULE=on \
    GOPROXY=https://goproxy.cn,direct \
    CGO_ENABLED=0 \
    GOOS=linux \
    GOARCH=amd64

WORKDIR /build

COPY backend/go.mod backend/go.sum ./
RUN go mod tidy

COPY backend/. .

RUN go build -o app .

FROM alpine:latest

WORKDIR /dist

ENV TZ=Asia/Shanghai
<<<<<<< HEAD
=======
RUN ln -snf /usr/share/zoneinfo/$TZ /etc/localtime && echo $TZ > /etc/timezone
>>>>>>> dfce7b93

COPY --from=backend-builder /build/app .
COPY --from=backend-builder /build/configuration-backend.yaml .

COPY --from=backend-builder /build/abi/power-voting.json ./
COPY --from=backend-builder /build/abi/power-voting-fip.json ./
# Copy oracle abi to instance
COPY --from=backend-builder /build/abi/oracle-powers.json ./
COPY --from=backend-builder /build/abi/oracle.json ./

CMD ["/dist/app"]<|MERGE_RESOLUTION|>--- conflicted
+++ resolved
@@ -26,10 +26,6 @@
 WORKDIR /dist
 
 ENV TZ=Asia/Shanghai
-<<<<<<< HEAD
-=======
-RUN ln -snf /usr/share/zoneinfo/$TZ /etc/localtime && echo $TZ > /etc/timezone
->>>>>>> dfce7b93
 
 COPY --from=backend-builder /build/app .
 COPY --from=backend-builder /build/configuration-backend.yaml .
