// Copyright (C) 2023-2024 StorSwift Inc.
// This file is part of the PowerVoting library.

// Licensed under the Apache License, Version 2.0 (the "License");
// you may not use this file except in compliance with the License.
// You may obtain a copy of the License at:
// http://www.apache.org/licenses/LICENSE-2.0

// Unless required by applicable law or agreed to in writing, software
// distributed under the License is distributed on an "AS IS" BASIS,
// WITHOUT WARRANTIES OR CONDITIONS OF ANY KIND, either express or implied.
// See the License for the specific language governing permissions and
// limitations under the License.

import React,{ useState, useEffect, useRef } from "react";
import {useRoutes, useNavigate, Link} from "react-router-dom";
import axios from "axios";
import {
  ConnectButton,
  useConnectModal
} from "@rainbow-me/rainbowkit";
import { ConfigProvider, theme, Modal, Dropdown, FloatButton } from 'antd';
import { useAccount } from "wagmi";
import Countdown from 'react-countdown';
import timezones from '../public/json/timezons.json';
import routes from "./router";
import Footer from './components/Footer';
import "./common/styles/reset.less";
import "tailwindcss/tailwind.css";
import {STORING_DATA_MSG} from "./common/consts";
import {useVoterInfo, useCurrentTimezone} from "./common/store";
import { useVoterInfoSet } from "./common/hooks";

const App: React.FC = () => {
  // Destructure values from custom hooks
  const { chain, address, isConnected} = useAccount();
  const chainId = chain?.id || 0;
  const prevAddressRef = useRef(address);
  const {openConnectModal} = useConnectModal();
  const navigate = useNavigate();

  // Render routes based on URL
  const element = useRoutes(routes);

  // State variables
  const [expirationTime, setExpirationTime] = useState(0);
  const [modalOpen, setModalOpen] = useState(false);

  // Get the user's timezone
  const timezone = Intl.DateTimeFormat().resolvedOptions().timeZone;
  const text = timezones.find((item: any) => item.value === timezone)?.text;

  // Extract GMT offset from timezone
  const regex = /(?<=\().*?(?=\))/g;
  const GMTOffset = text?.match(regex);

  // Get voter information using custom hook
  const { voterInfo } = useVoterInfoSet(chainId, address);

  // Update voter information in state
  const setVoterInfo = useVoterInfo((state: any) => state.setVoterInfo);

  // Update current timezone in state
  const setTimezone = useCurrentTimezone((state: any) => state.setTimezone);


  // Reload the page if address changes
  useEffect(() => {
    const prevAddress = prevAddressRef.current;
    if (address && prevAddress !== address) {
      window.location.reload();
    }
  }, [address]);


  // Update voter information when available
  useEffect(() => {
    if (voterInfo) {
      setVoterInfo(voterInfo);
    }
  }, [voterInfo]);

  // Set user's timezone based on GMT offset
  useEffect(() => {
    if (GMTOffset) {
      setTimezone(GMTOffset);
    }
  }, [GMTOffset])

  /**
   * Handle delegation action
   */
  const handleDelegate = async () => {
    // Retrieve ucanStorageData from localStorage
    const ucanStorageData = JSON.parse(localStorage.getItem('ucanStorage') || '[]');
    const ucanIndex = ucanStorageData?.findIndex((item: any) => item.address === address);
    if (ucanIndex > -1) {
      if (Date.now() < ucanStorageData[ucanIndex].timestamp) {
        setModalOpen(true);
        setExpirationTime(ucanStorageData[ucanIndex].timestamp);
        // Data has not expired
        return;
      } else {
        // Data has expired
        setExpirationTime(0);
        ucanStorageData?.splice(ucanIndex, 1);
        localStorage.setItem('ucanStorage', JSON.stringify(ucanStorageData));
      }
    }

    // Prompt user to connect if not already connected
    if (!isConnected) {
      openConnectModal && openConnectModal();
      return;
    }

    // Determine if the user has a GitHub account
    const isGithubType = !!voterInfo[0];
    if (voterInfo[2]) {
      // Fetch data from IPFS using voter's identifier
      const { data } = await axios.get(`https://${voterInfo[2]}.ipfs.w3s.link/`);
      if (isGithubType) {
        // Process GitHub data and navigate to appropriate page
        const regex = /\/([^/]+)\/([^/]+)\/git\/blobs\/(\w+)/;
        const result = data.match(regex);
        const aud = result[1];
        navigate('/ucanDelegate/delete', { state: {
            params: {
              isGithubType,
              aud,
              prf: ''
            }
          }
        });
      } else {
        // Process non-GitHub data and navigate to appropriate page
        const decodeString = atob(data.split('.')[1]);
        const payload = JSON.parse(decodeString);
        const { aud, prf } = payload;
        navigate('/ucanDelegate/delete', { state: {
            params: {
              isGithubType,
              aud,
              prf
            }
          }
        });
      }
    } else {
<<<<<<< HEAD
      navigate('/ucanDelegate/propose');
=======
      // Navigate to add delegate page if no voter information is available
      navigate('/ucanDelegate/add');
>>>>>>> 55031b95
    }
  }

  const handleJump = (route: string) => {
    if (!isConnected) {
      openConnectModal && openConnectModal();
      return;
    }
    navigate(route);
  }

  const items = [
    {
      key: 'ucan',
      label: (
        <a
          onClick={handleDelegate}
        >
          UCAN Delegates
        </a>
      ),
    },
    {
      key: 'minerId',
      label: (
        <a
          onClick={() => { handleJump('/minerid') }}
        >
          Miner IDs Management
        </a>
      ),
    },
    {
      key: '3',
      label: 'FIP Editor Management',
      children: [
        {
          key: '3-1',
          label: (
            <a
              onClick={() => { handleJump('/fip/propose') }}
            >
              Propose
            </a>
          ),
        },
        {
          key: '3-2',
          label: (
            <a
              onClick={() => { handleJump('/fip/approve') }}
            >
              Approve
            </a>
          ),
        },
        {
          key: '3-3',
          label: (
            <a
              onClick={() => { handleJump('/fip/revoke') }}
            >
              Revoke
            </a>
          ),
        },
      ],
    },
  ];

  return (
    <ConfigProvider theme={{ algorithm: theme.darkAlgorithm }}>
      <div className="layout font-body">
        <header className='h-[96px] bg-[#273141]'>
          <div className='w-[1000px] h-[96px] mx-auto flex items-center justify-between'>
            <div className='flex items-center'>
              <div className='flex-shrink-0'>
                <Link to='/'>
                  <img className="logo" src="/images/logo.png" alt=""/>
                </Link>
              </div>
              <div className='ml-6 flex items-baseline space-x-20'>
                <Link
                  to='/'
                  className='text-white text-2xl font-semibold hover:opacity-80'
                >
                  Power Voting
                </Link>
              </div>
            </div>
            <div className='flex items-center'>
              <Dropdown
                menu={{
                  items,
                }}
                placement="bottomLeft"
                arrow
              >
                <button
                  className="h-[40px] bg-sky-500 hover:bg-sky-700 text-white font-bold py-2 px-4 rounded-xl mr-4"
                >
                  Tools
                </button>
              </Dropdown>
              <div className="connect flex items-center">
                <ConnectButton />
              </div>
            </div>
            <Modal
              width={520}
              open={modalOpen}
              title={false}
              destroyOnClose={true}
              closeIcon={false}
              onCancel={() => { setModalOpen(false) }}
              footer={false}
              style={{ display: 'flex', alignItems: 'center', justifyContent: 'center' }}
            >
              <p>{STORING_DATA_MSG} Please wait:&nbsp;
                <Countdown
                  date={expirationTime}
                  renderer={({ minutes, seconds, completed }) => {
                    if (completed) {
                      // Render a completed state
                      setModalOpen(false);
                    } else {
                      // Render a countdown
                      return <span>{minutes}:{seconds}</span>;
                    }
                  }}
                />
              </p>
            </Modal>
          </div>
        </header>
        <div className='content w-[1000px] mx-auto pt-10 pb-10'>
          {
            element
          }
        </div>
        <Footer/>
        <FloatButton.BackTop style={{ bottom: 100 }} />
      </div>
    </ConfigProvider>
  )
}

export default App<|MERGE_RESOLUTION|>--- conflicted
+++ resolved
@@ -147,12 +147,8 @@
         });
       }
     } else {
-<<<<<<< HEAD
-      navigate('/ucanDelegate/propose');
-=======
       // Navigate to add delegate page if no voter information is available
       navigate('/ucanDelegate/add');
->>>>>>> 55031b95
     }
   }
 
