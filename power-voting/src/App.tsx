// Copyright (C) 2023-2024 StorSwift Inc.
// This file is part of the PowerVoting library.

// Licensed under the Apache License, Version 2.0 (the "License");
// you may not use this file except in compliance with the License.
// You may obtain a copy of the License at:
// http://www.apache.org/licenses/LICENSE-2.0

// Unless required by applicable law or agreed to in writing, software
// distributed under the License is distributed on an "AS IS" BASIS,
// WITHOUT WARRANTIES OR CONDITIONS OF ANY KIND, either express or implied.
// See the License for the specific language governing permissions and
// limitations under the License.

<<<<<<< HEAD
=======
import { SearchOutlined } from '@ant-design/icons';
>>>>>>> 630ee337
import {
  lightTheme,
  RainbowKitProvider,
} from "@rainbow-me/rainbowkit";
<<<<<<< HEAD
import { ConfigProvider, FloatButton, theme } from 'antd';
import dayjs from 'dayjs';
import 'dayjs/locale/zh-cn';
import enUS from 'antd/locale/en_US';
import zhCN from 'antd/locale/zh_CN';
import { useTranslation } from 'react-i18next';
import React, { useEffect, useRef } from "react";
import { useLocation, useRoutes } from "react-router-dom";
import "tailwindcss/tailwind.css";
import { useAccount } from "wagmi";
import timezones from '../public/json/timezons.json';
import { calibrationChainId } from "./common/consts"
import { useVoterInfoSet } from "./common/hooks"
import { useCurrentTimezone, useVoterInfo } from "./common/store";
import "./common/styles/reset.less";
import Header from "./components/Header";
import Footer from './components/Footer';
import './lang/config';
import routes from "./router";

const lang = localStorage.getItem("lang") || "en";
dayjs.locale(lang === 'en' ? lang : "zh-cn");

=======
import { ConfigProvider, Dropdown, FloatButton, Input, Modal, theme } from 'antd';
import enUS from 'antd/locale/en_US';
import zhCN from 'antd/locale/zh_CN';
import axios from "axios";
import dayjs from 'dayjs';
import 'dayjs/locale/zh-cn';
import React, { useEffect, useRef, useState } from "react";
import Countdown from 'react-countdown';
import { useTranslation } from 'react-i18next';
import { Link, useLocation, useNavigate, useRoutes } from "react-router-dom";
import "tailwindcss/tailwind.css";
import { useAccount } from "wagmi";
import timezones from '../public/json/timezons.json';
import { STORING_DATA_MSG, VOTE_ALL_STATUS } from "./common/consts";
import { useCheckFipEditorAddress, useVoterInfoSet } from "./common/hooks";
import { useCurrentTimezone, usePropsalStatus, useVoterInfo, useVotingList } from "./common/store";
import "./common/styles/reset.less";
import Footer from './components/Footer';
import './lang/config';
import routes from "./router";
>>>>>>> 630ee337
const App: React.FC = () => {
  // Destructure values from custom hooks
  const { chain, address} = useAccount();
  const chainId = chain?.id || calibrationChainId;
  const prevAddressRef = useRef(address);
<<<<<<< HEAD

  const { i18n } = useTranslation();
=======
  const { openConnectModal } = useConnectModal();
  const navigate = useNavigate();
  const location = useLocation();
>>>>>>> 630ee337

  // Render routes based on URL
  const element = useRoutes(routes);

<<<<<<< HEAD
  const isLanding = location.pathname === "/" || element?.props?.match?.route?.path === "*";

=======
  const isLanding = false;//location.pathname === "/" || element?.props?.match?.route?.path === "*"
  // State variables
  const [expirationTime, setExpirationTime] = useState(0);
  const [modalOpen, setModalOpen] = useState(false);
  const [language, setLanguage] = useState<any>({ meaning: 'en', value: enUS });
  const [isFocus, setIsFocus] = useState<boolean>(false); // Determine whether the mouse has clicked on the search box
  const [searchValue, setSearchValue] = useState<string>(); // Stores the value of the search box
>>>>>>> 630ee337
  // Get the user's timezone
  const timezone = Intl.DateTimeFormat().resolvedOptions().timeZone;
  const text = timezones.find((item: any) => item.value === timezone)?.text;

  // Extract GMT offset from timezone
  const regex = /(?<=\().*?(?=\))/g;
  const GMTOffset = text?.match(regex);

  // Get voter information using custom hook
  const { voterInfo } = useVoterInfoSet(chainId, address);

  // Update voter information in state
  const setVoterInfo = useVoterInfo((state: any) => state.setVoterInfo);
  const setVotingList = useVotingList((state: any) => state.setVotingList);
  // Update current timezone in state
  const setTimezone = useCurrentTimezone((state: any) => state.setTimezone);
  const status = usePropsalStatus((state: any) => state.status);

  const { pathname } = useLocation();
<<<<<<< HEAD

  const handleChange = (value: string) => {
    i18n.changeLanguage(value);
    localStorage.setItem("lang", value);
    if (value === 'en') {
      dayjs.locale('en');
    } else if (value === 'zh') {
      dayjs.locale('zh-cn');
    }
  }

=======
  const { t, i18n } = useTranslation();
>>>>>>> 630ee337
  useEffect(() => {
    window.scrollTo(0, 0);
  }, [pathname]);

  // Reload the page if address changes
  useEffect(() => {
    const prevAddress = prevAddressRef.current;
    if (address && prevAddress !== address) {
      window.location.reload();
    }
  }, [address]);

  // Update voter information when available
  useEffect(() => {
    if (voterInfo) {
      setVoterInfo(voterInfo);
    }
  }, [voterInfo]);

  // Set user's timezone based on GMT offset
  useEffect(() => {
    if (GMTOffset) {
      setTimezone(GMTOffset);
    }
  }, [GMTOffset])

  const lang = localStorage.getItem("lang") || "en";

  return (
    <RainbowKitProvider
      locale={lang === "en" ? "en-US" : "zh-CN"}
      theme={lightTheme({
        accentColor: "#7b3fe4",
        accentColorForeground: "white",
      })}
      modalSize="compact"
    >
      <ConfigProvider theme={{
        algorithm: theme.defaultAlgorithm,
        components: {
          Radio: {
            buttonSolidCheckedBg: ''
          }
<<<<<<< HEAD
        }
      }} locale={lang === "en" ? enUS : zhCN}>
        <div className="layout font-body">
          {!isLanding && <Header changeLang={handleChange} />}
          <div className='content w-[1000px] mx-auto pt-10 pb-10'>
            {
              element
            }
=======
        });
      }
      else {
        // Process non-GitHub data and navigate to appropriate page
        const decodeString = atob(data.split('.')[1]);
        const payload = JSON.parse(decodeString);
        const { aud, prf } = payload;
        navigate('/ucanDelegate/delete', {
          state: {
            params: {
              isGithubType,
              aud,
              prf
            }
          }
        });
      }
    } else {
      // Navigate to add delegate page if no voter information is available
      navigate('/ucanDelegate/add');
    }
  }

  const handleJump = (route: string) => {
    if (!isConnected) {
      openConnectModal && openConnectModal();
      return;
    }
    navigate(route);
  }

  const items: any = [
    {
      key: 'ucan',
      label: (
        <a
          onClick={handleDelegate}
        >
          {t('content.UCANDelegates')}
        </a>
      ),
    },
    {
      key: 'minerId',
      label: (
        <a
          onClick={() => { handleJump('/minerid') }}
        >
          {t('content.minerIDsManagement')}
        </a>
      ),
    },
  ];

  if (isFipEditorAddress) {
    items.push({
      key: '3',
      label: 'FIP Editor Management',
      children: [
        {
          key: '3-1',
          label: (
            <a
              onClick={() => { handleJump('/fip-editor/propose') }}
            >
              {t('content.propose')}
            </a>
          ),
        },
        {
          key: '3-2',
          label: (
            <a
              onClick={() => { handleJump('/fip-editor/approve') }}
            >
              {t('content.approve')}
            </a>
          ),
        },
        {
          key: '3-3',
          label: (
            <a
              onClick={() => { handleJump('/fip-editor/revoke') }}
            >
              {t('content.revoke')}
            </a>
          ),
        },
      ],
    })
  }

  const languageOptions = [
    { label: 'EN', value: 'en' },
    { label: '中文', value: 'zh' },
  ];
  const changeLanguage = (value: string) => {
    i18n.changeLanguage(value)
    if (value === 'en') {
      setLanguage({ meaning: 'en', value: enUS });
      dayjs.locale('en');
    } else if (value === 'zh') {
      setLanguage({ meaning: 'zh', value: zhCN });
      dayjs.locale('zh-cn');
    }
  };
  const searchKey = async (value?: string) => {
    const params = {
      page: 1,
      pageSize: 5,
      searchKey: value?.trim(),
      status: status === VOTE_ALL_STATUS ? 0 : status
    }
    const { data: { data: votingData } } = await axios.get('/api/proposal/list', { params })
    setVotingList({ votingList: votingData.list || [], totalPage: votingData.total, searchKey: value })
  }
  useEffect(() => {
    if(!chain) return
    setSearchValue('')
    searchKey()
  }, [chain])
  return (
    <ConfigProvider theme={{
      algorithm: theme.defaultAlgorithm,
      components: {
        Radio: {
          buttonSolidCheckedBg: ''
        }
      }
    }} locale={language.value}>
      <div className="layout font-body">
        {!isLanding && <header className='h-[96px] bg-[#ffffff] border-b border-solid border-[#DFDFDF]'>
          <div className='w-full h-[88px] flex items-center' style={{ justifyContent: "space-evenly" }}>
            <div className='flex items-center'>
              <div className='flex-shrink-0'>
                <Link to='/'>
                  <img className="logo" src="/images/logo.png" alt="" />
                </Link>
              </div>
              <div className='ml-6 flex items-baseline space-x-20'>
                <Link
                  to='/'
                  className='text-black text-2xl font-semibold hover:opacity-80'
                >
                  {t('content.powerVoting')}
                </Link>
              </div>
              {(location.pathname === '/home' || location.pathname === '/') &&
                <div className="ml-6">
                  <Input
                    placeholder="Search Proposals"
                    size="large"
                    prefix={<SearchOutlined onClick={() => searchKey(searchValue)} className={`${isFocus ? "text-[#1677ff]" : "text-[#8b949e]"} text-xl hover:text-[#1677ff]`} />}
                    onClick={() => setIsFocus(true)}
                    onBlur={() => setIsFocus(false)}
                    onChange={(e) => setSearchValue(e.currentTarget.value)}
                    onPressEnter={() => searchKey(searchValue)}
                    value={searchValue}
                    className={`${isFocus ? 'w-[270px]' : "w-[180px]"} font-medium text-base item-center text-slate-800 bg-[#f7f7f7] rounded-lg`}
                  />
                </div>

              }

            </div>
            <div className='flex items-center'>
              <Dropdown
                menu={{
                  items,
                }}
                placement="bottomLeft"
                arrow
              >
                <button
                  className="h-[40px] bg-sky-500 hover:bg-sky-700 text-white font-bold py-2 px-4 rounded-xl mr-4"
                >
                  {t('content.tools')}
                </button>
              </Dropdown>
              <div className="connect flex items-center">
                <ConnectButton showBalance={false} />
                <div className='px-4 py-2 h-full flex flex-nowrap text-sm'>
                  {languageOptions.map((item) => {
                    return (
                      <div className={`h-full mr-1.5 cursor-pointer text-black font-semibold ${item.value === language.meaning ? 'border-solid border-b-2 border-current' : 'border-none'}`} onClick={() => changeLanguage(item.value)}>
                        <div className='h-5 leading-6 text-center my-*'>{item.label}</div>
                      </div>
                    )
                  })
                  }
                </div>
              </div>
            </div>
            <Modal
              width={520}
              open={modalOpen}
              title={false}
              destroyOnClose={true}
              closeIcon={false}
              onCancel={() => { setModalOpen(false) }}
              footer={false}
              style={{ display: 'flex', alignItems: 'center', justifyContent: 'center' }}
            >
              <p>{t(STORING_DATA_MSG)} {t('content.pleaseWait')}:&nbsp;
                <Countdown
                  date={expirationTime}
                  renderer={({ minutes, seconds, completed }) => {
                    if (completed) {
                      // Render a completed state
                      setModalOpen(false);
                    } else {
                      // Render a countdown
                      return <span>{minutes}:{seconds}</span>;
                    }
                  }}
                />
              </p>
            </Modal>
>>>>>>> 630ee337
          </div>
          <Footer />
          <FloatButton.BackTop style={{ bottom: 100 }} />
        </div>
      </ConfigProvider>
    </RainbowKitProvider>
  )
}

export default App<|MERGE_RESOLUTION|>--- conflicted
+++ resolved
@@ -12,15 +12,10 @@
 // See the License for the specific language governing permissions and
 // limitations under the License.
 
-<<<<<<< HEAD
-=======
-import { SearchOutlined } from '@ant-design/icons';
->>>>>>> 630ee337
 import {
   lightTheme,
   RainbowKitProvider,
 } from "@rainbow-me/rainbowkit";
-<<<<<<< HEAD
 import { ConfigProvider, FloatButton, theme } from 'antd';
 import dayjs from 'dayjs';
 import 'dayjs/locale/zh-cn';
@@ -44,57 +39,19 @@
 const lang = localStorage.getItem("lang") || "en";
 dayjs.locale(lang === 'en' ? lang : "zh-cn");
 
-=======
-import { ConfigProvider, Dropdown, FloatButton, Input, Modal, theme } from 'antd';
-import enUS from 'antd/locale/en_US';
-import zhCN from 'antd/locale/zh_CN';
-import axios from "axios";
-import dayjs from 'dayjs';
-import 'dayjs/locale/zh-cn';
-import React, { useEffect, useRef, useState } from "react";
-import Countdown from 'react-countdown';
-import { useTranslation } from 'react-i18next';
-import { Link, useLocation, useNavigate, useRoutes } from "react-router-dom";
-import "tailwindcss/tailwind.css";
-import { useAccount } from "wagmi";
-import timezones from '../public/json/timezons.json';
-import { STORING_DATA_MSG, VOTE_ALL_STATUS } from "./common/consts";
-import { useCheckFipEditorAddress, useVoterInfoSet } from "./common/hooks";
-import { useCurrentTimezone, usePropsalStatus, useVoterInfo, useVotingList } from "./common/store";
-import "./common/styles/reset.less";
-import Footer from './components/Footer';
-import './lang/config';
-import routes from "./router";
->>>>>>> 630ee337
 const App: React.FC = () => {
   // Destructure values from custom hooks
   const { chain, address} = useAccount();
   const chainId = chain?.id || calibrationChainId;
   const prevAddressRef = useRef(address);
-<<<<<<< HEAD
 
   const { i18n } = useTranslation();
-=======
-  const { openConnectModal } = useConnectModal();
-  const navigate = useNavigate();
-  const location = useLocation();
->>>>>>> 630ee337
 
   // Render routes based on URL
   const element = useRoutes(routes);
 
-<<<<<<< HEAD
   const isLanding = location.pathname === "/" || element?.props?.match?.route?.path === "*";
 
-=======
-  const isLanding = false;//location.pathname === "/" || element?.props?.match?.route?.path === "*"
-  // State variables
-  const [expirationTime, setExpirationTime] = useState(0);
-  const [modalOpen, setModalOpen] = useState(false);
-  const [language, setLanguage] = useState<any>({ meaning: 'en', value: enUS });
-  const [isFocus, setIsFocus] = useState<boolean>(false); // Determine whether the mouse has clicked on the search box
-  const [searchValue, setSearchValue] = useState<string>(); // Stores the value of the search box
->>>>>>> 630ee337
   // Get the user's timezone
   const timezone = Intl.DateTimeFormat().resolvedOptions().timeZone;
   const text = timezones.find((item: any) => item.value === timezone)?.text;
@@ -108,13 +65,11 @@
 
   // Update voter information in state
   const setVoterInfo = useVoterInfo((state: any) => state.setVoterInfo);
-  const setVotingList = useVotingList((state: any) => state.setVotingList);
+
   // Update current timezone in state
   const setTimezone = useCurrentTimezone((state: any) => state.setTimezone);
-  const status = usePropsalStatus((state: any) => state.status);
 
   const { pathname } = useLocation();
-<<<<<<< HEAD
 
   const handleChange = (value: string) => {
     i18n.changeLanguage(value);
@@ -126,9 +81,6 @@
     }
   }
 
-=======
-  const { t, i18n } = useTranslation();
->>>>>>> 630ee337
   useEffect(() => {
     window.scrollTo(0, 0);
   }, [pathname]);
@@ -172,7 +124,6 @@
           Radio: {
             buttonSolidCheckedBg: ''
           }
-<<<<<<< HEAD
         }
       }} locale={lang === "en" ? enUS : zhCN}>
         <div className="layout font-body">
@@ -181,227 +132,6 @@
             {
               element
             }
-=======
-        });
-      }
-      else {
-        // Process non-GitHub data and navigate to appropriate page
-        const decodeString = atob(data.split('.')[1]);
-        const payload = JSON.parse(decodeString);
-        const { aud, prf } = payload;
-        navigate('/ucanDelegate/delete', {
-          state: {
-            params: {
-              isGithubType,
-              aud,
-              prf
-            }
-          }
-        });
-      }
-    } else {
-      // Navigate to add delegate page if no voter information is available
-      navigate('/ucanDelegate/add');
-    }
-  }
-
-  const handleJump = (route: string) => {
-    if (!isConnected) {
-      openConnectModal && openConnectModal();
-      return;
-    }
-    navigate(route);
-  }
-
-  const items: any = [
-    {
-      key: 'ucan',
-      label: (
-        <a
-          onClick={handleDelegate}
-        >
-          {t('content.UCANDelegates')}
-        </a>
-      ),
-    },
-    {
-      key: 'minerId',
-      label: (
-        <a
-          onClick={() => { handleJump('/minerid') }}
-        >
-          {t('content.minerIDsManagement')}
-        </a>
-      ),
-    },
-  ];
-
-  if (isFipEditorAddress) {
-    items.push({
-      key: '3',
-      label: 'FIP Editor Management',
-      children: [
-        {
-          key: '3-1',
-          label: (
-            <a
-              onClick={() => { handleJump('/fip-editor/propose') }}
-            >
-              {t('content.propose')}
-            </a>
-          ),
-        },
-        {
-          key: '3-2',
-          label: (
-            <a
-              onClick={() => { handleJump('/fip-editor/approve') }}
-            >
-              {t('content.approve')}
-            </a>
-          ),
-        },
-        {
-          key: '3-3',
-          label: (
-            <a
-              onClick={() => { handleJump('/fip-editor/revoke') }}
-            >
-              {t('content.revoke')}
-            </a>
-          ),
-        },
-      ],
-    })
-  }
-
-  const languageOptions = [
-    { label: 'EN', value: 'en' },
-    { label: '中文', value: 'zh' },
-  ];
-  const changeLanguage = (value: string) => {
-    i18n.changeLanguage(value)
-    if (value === 'en') {
-      setLanguage({ meaning: 'en', value: enUS });
-      dayjs.locale('en');
-    } else if (value === 'zh') {
-      setLanguage({ meaning: 'zh', value: zhCN });
-      dayjs.locale('zh-cn');
-    }
-  };
-  const searchKey = async (value?: string) => {
-    const params = {
-      page: 1,
-      pageSize: 5,
-      searchKey: value?.trim(),
-      status: status === VOTE_ALL_STATUS ? 0 : status
-    }
-    const { data: { data: votingData } } = await axios.get('/api/proposal/list', { params })
-    setVotingList({ votingList: votingData.list || [], totalPage: votingData.total, searchKey: value })
-  }
-  useEffect(() => {
-    if(!chain) return
-    setSearchValue('')
-    searchKey()
-  }, [chain])
-  return (
-    <ConfigProvider theme={{
-      algorithm: theme.defaultAlgorithm,
-      components: {
-        Radio: {
-          buttonSolidCheckedBg: ''
-        }
-      }
-    }} locale={language.value}>
-      <div className="layout font-body">
-        {!isLanding && <header className='h-[96px] bg-[#ffffff] border-b border-solid border-[#DFDFDF]'>
-          <div className='w-full h-[88px] flex items-center' style={{ justifyContent: "space-evenly" }}>
-            <div className='flex items-center'>
-              <div className='flex-shrink-0'>
-                <Link to='/'>
-                  <img className="logo" src="/images/logo.png" alt="" />
-                </Link>
-              </div>
-              <div className='ml-6 flex items-baseline space-x-20'>
-                <Link
-                  to='/'
-                  className='text-black text-2xl font-semibold hover:opacity-80'
-                >
-                  {t('content.powerVoting')}
-                </Link>
-              </div>
-              {(location.pathname === '/home' || location.pathname === '/') &&
-                <div className="ml-6">
-                  <Input
-                    placeholder="Search Proposals"
-                    size="large"
-                    prefix={<SearchOutlined onClick={() => searchKey(searchValue)} className={`${isFocus ? "text-[#1677ff]" : "text-[#8b949e]"} text-xl hover:text-[#1677ff]`} />}
-                    onClick={() => setIsFocus(true)}
-                    onBlur={() => setIsFocus(false)}
-                    onChange={(e) => setSearchValue(e.currentTarget.value)}
-                    onPressEnter={() => searchKey(searchValue)}
-                    value={searchValue}
-                    className={`${isFocus ? 'w-[270px]' : "w-[180px]"} font-medium text-base item-center text-slate-800 bg-[#f7f7f7] rounded-lg`}
-                  />
-                </div>
-
-              }
-
-            </div>
-            <div className='flex items-center'>
-              <Dropdown
-                menu={{
-                  items,
-                }}
-                placement="bottomLeft"
-                arrow
-              >
-                <button
-                  className="h-[40px] bg-sky-500 hover:bg-sky-700 text-white font-bold py-2 px-4 rounded-xl mr-4"
-                >
-                  {t('content.tools')}
-                </button>
-              </Dropdown>
-              <div className="connect flex items-center">
-                <ConnectButton showBalance={false} />
-                <div className='px-4 py-2 h-full flex flex-nowrap text-sm'>
-                  {languageOptions.map((item) => {
-                    return (
-                      <div className={`h-full mr-1.5 cursor-pointer text-black font-semibold ${item.value === language.meaning ? 'border-solid border-b-2 border-current' : 'border-none'}`} onClick={() => changeLanguage(item.value)}>
-                        <div className='h-5 leading-6 text-center my-*'>{item.label}</div>
-                      </div>
-                    )
-                  })
-                  }
-                </div>
-              </div>
-            </div>
-            <Modal
-              width={520}
-              open={modalOpen}
-              title={false}
-              destroyOnClose={true}
-              closeIcon={false}
-              onCancel={() => { setModalOpen(false) }}
-              footer={false}
-              style={{ display: 'flex', alignItems: 'center', justifyContent: 'center' }}
-            >
-              <p>{t(STORING_DATA_MSG)} {t('content.pleaseWait')}:&nbsp;
-                <Countdown
-                  date={expirationTime}
-                  renderer={({ minutes, seconds, completed }) => {
-                    if (completed) {
-                      // Render a completed state
-                      setModalOpen(false);
-                    } else {
-                      // Render a countdown
-                      return <span>{minutes}:{seconds}</span>;
-                    }
-                  }}
-                />
-              </p>
-            </Modal>
->>>>>>> 630ee337
           </div>
           <Footer />
           <FloatButton.BackTop style={{ bottom: 100 }} />
