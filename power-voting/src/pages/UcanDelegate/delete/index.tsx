// Copyright (C) 2023-2024 StorSwift Inc.
// This file is part of the PowerVoting library.

// Licensed under the Apache License, Version 2.0 (the "License");
// you may not use this file except in compliance with the License.
// You may obtain a copy of the License at:
// http://www.apache.org/licenses/LICENSE-2.0

// Unless required by applicable law or agreed to in writing, software
// distributed under the License is distributed on an "AS IS" BASIS,
// WITHOUT WARRANTIES OR CONDITIONS OF ANY KIND, either express or implied.
// See the License for the specific language governing permissions and
// limitations under the License.

import React, { useState, useEffect, useRef } from "react";
import { useLocation, useNavigate, Link } from "react-router-dom";
import { RadioGroup } from '@headlessui/react';
import { message } from 'antd';
import Table from '../../../components/Table';
import { useForm, Controller } from 'react-hook-form';
import classNames from 'classnames';
import type { BaseError } from "wagmi";
import { useAccount, useWriteContract, useWaitForTransactionReceipt, useSignMessage } from "wagmi";
import { useConnectModal } from "@rainbow-me/rainbowkit";
import {
  UCAN_GITHUB_STEP_1,
  UCAN_GITHUB_STEP_2,
  UCAN_JWT_HEADER,
  STORING_DATA_MSG, OPERATION_CANCELED_MSG,
  UCAN_TYPE_FILECOIN_OPTIONS,
  UCAN_TYPE_GITHUB_OPTIONS,
  UPLOAD_DATA_FAIL_MSG, calibrationChainId
} from "../../../common/consts"
import './index.less';
import { stringToBase64Url, validateValue, getWeb3IpfsId, getContractAddress } from "../../../utils";
import LoadingButton from "../../../components/LoadingButton";
import fileCoinAbi from "../../../common/abi/power-voting.json";
import { useTranslation } from 'react-i18next';
const UcanDelegate = () => {
  const { chain, isConnected, address } = useAccount();
  const { t } = useTranslation();
  const { signMessageAsync } = useSignMessage();
  const { openConnectModal } = useConnectModal();
  const navigate = useNavigate();
  const prevAddressRef = useRef(address);
  const [messageApi, contextHolder] = message.useMessage();

  const location = useLocation();
  const params = location.state?.params;

  const [githubSignature, setGithubSignature] = useState('');
  const [githubStep, setGithubStep] = useState(UCAN_GITHUB_STEP_1);
  const [formValue] = useState({
    aud: '',
    prf: '',
    owner: '',
    repo: '',
    url: '',
    token: '',
  });

  const {
    register,
    handleSubmit,
    control,
    formState: { errors }
  } = useForm({
    defaultValues: {
      ...formValue,
    }
  });

  const {
    data: hash,
    writeContract,
    error,
    isPending: writeContractPending,
    isSuccess: writeContractSuccess,
    reset: resetWriteContract
  } = useWriteContract();
  const [loading, setLoading] = useState<boolean>(writeContractPending);

  const { isLoading: transactionLoading } =
    useWaitForTransactionReceipt({
      hash,
    })

  useEffect(() => {
    if (!isConnected) {
      navigate("/home");
      return;
    }
  }, []);

  useEffect(() => {
    const prevAddress = prevAddressRef.current;
    if (prevAddress !== address) {
      navigate("/home");
    }
  }, [address]);

  useEffect(() => {
    if (writeContractSuccess) {
      messageApi.open({
        type: 'success',
        content: t(STORING_DATA_MSG),
      });
      setTimeout(() => {
        navigate("/home");
      }, 3000);
    }
  }, [writeContractSuccess])

  useEffect(() => {
    if (error) {
      messageApi.open({
        type: 'error',
        content: (error as BaseError)?.shortMessage || error?.message,
      });
    }
    resetWriteContract();
  }, [error]);

  const onSubmit = (values: any, githubStep?: number) => {

    if (params?.isGithubType) {
      switch (githubStep) {
        case UCAN_GITHUB_STEP_1:
          createSignature();
          break;
        case UCAN_GITHUB_STEP_2:
          deAuthorizeGithubUcan(values);
          break;
      }
    } else {
      deAuthorizeFilecoinUcan(values);
    }
  }

  const setUcan = async (ucan: string) => {
    const cid = await getWeb3IpfsId(ucan);
    if (!cid?.length) {
      setLoading(false);
      messageApi.open({
        type: 'warning',
        content: t(UPLOAD_DATA_FAIL_MSG),
      });
      return;
    }

    writeContract({
      abi: fileCoinAbi,
      address: getContractAddress(chain?.id || calibrationChainId, 'powerVoting'),
      functionName: 'ucanDelegate',
      args: [
        cid
      ],
    });
    setLoading(false);
  }

  /**
   * deAuthorize FileCoin UCAN
   * @param values
   */
  const deAuthorizeFilecoinUcan = async (values: any) => {
    setLoading(true);
    const { aud } = params;
    const { prf } = values;
    // Check if 'aud' or 'prf' is missing
    if (!aud || !prf) {
      return;
    }

    // Define UCAN parameters
    const ucanParams = {
      iss: address,
      aud,
      prf,
      act: 'del',
    }

    // Convert UCAN JWT header to base64
    const base64Header = stringToBase64Url(JSON.stringify(UCAN_JWT_HEADER));
    // Convert UCAN parameters to base64
    const base64Params = stringToBase64Url(JSON.stringify(ucanParams));
    let signature = '';
    try {
      // Sign the message using the signer
      signature = await signMessageAsync({ message: `${base64Header}.${base64Params}` })
    } catch (e) {
      messageApi.open({
        type: 'error',
        content: t(OPERATION_CANCELED_MSG),
      });
      setLoading(false);
      return;
    }
    // Convert signature to base64
    const base64Signature = stringToBase64Url(signature);
    // Concatenate base64-encoded header, parameters, and signature to form the UCAN
    const ucan = `${base64Header}.${base64Params}.${base64Signature}`;
    setUcan(ucan);
  }

  const createSignature = async () => {
    setLoading(true);
    if (isConnected) {
      try {
        const { aud } = params;
        if (!aud) {
          return;
        }
        // Define signature parameters
        const signatureParams = {
          iss: address,
          aud,
          prf: '',
          act: 'del',
        }

        // Convert header and params to base64 URL
        const base64Header = stringToBase64Url(JSON.stringify(UCAN_JWT_HEADER));
        const base64Params = stringToBase64Url(JSON.stringify(signatureParams));
        let signature = '';
        try {
          // Sign the concatenated header and params
          signature = await signMessageAsync({ message: `${base64Header}.${base64Params}` })
        } catch (e) {
          messageApi.open({
            type: 'error',
            content:t(OPERATION_CANCELED_MSG),
          });
          setLoading(false);
          return;
        }
        // Convert signature to base64 URL
        const base64Signature = stringToBase64Url(signature);

        // Concatenate header, params, and signature
        const githubSignatureParams = `${base64Header}.${base64Params}.${base64Signature}`;

        // Set GitHub signature and step
        setGithubSignature(githubSignatureParams);
        setGithubStep(UCAN_GITHUB_STEP_2);
      } catch (e) {
        console.log(e);
      }
    } else {
      openConnectModal && openConnectModal();
    }
    setLoading(false);
  }

  const deAuthorizeGithubUcan = async (values: any) => {
    setLoading(true);
    const { url } = values;
    setUcan(url);
  }

  const filecoinAuthorizeList = [
    {
<<<<<<< HEAD
      name: t('content.ucanType'),
=======
      name: t('content.ucatType'),
>>>>>>> 630ee337
      width: 100,
      hide: false,
      comp: (
        <RadioGroup className='flex h-[30px] mt-[-5px]'>
          {(UCAN_TYPE_FILECOIN_OPTIONS.map((item) => {
            return {
              label: t(item.label), value: item.value
            }
          })).map(item => (
            <RadioGroup.Option
              key={item.label}
              value={item.value}
              className='relative flex items-center cursor-pointer p-4 focus:outline-none'
            >
              {() => (
                <>
                  <span
                    className='bg-[#45B753] border-transparent mt-0.5 h-4 w-4 shrink-0 cursor-pointer rounded-full border flex items-center justify-center'
                    aria-hidden='true'
                  >
                    <span className='rounded-full bg-white w-1.5 h-1.5' />
                  </span>
                  <span className='ml-3'>
                    <RadioGroup.Label
                      as='span'
                      className='text-[#4B535B]'
                    >
                      {item.label}
                    </RadioGroup.Label>
                  </span>
                </>
              )}
            </RadioGroup.Option>
          ))}
        </RadioGroup>
      )
    },
    {
      name: t('content.issuer'),
      width: 100,
      comp: (
        <input
          disabled
          value={address}
          className='form-input w-[520px] rounded bg-[#ffffff] border border-[#eeeeee] text-[#4B535B] cursor-not-allowed'
        />
      )
    },
    {
      name: t('content.audience'),
      width: 100,
      comp: (
        <input
          disabled
          className='form-input w-[520px] rounded bg-[#ffffff] border border-[#eeeeee] text-[#4B535B] cursor-not-allowed'
          value={params?.aud || ''}
        />
      )
    },
    {
      name: t('content.proof'),
      width: 100,
      comp: (
        <>
          <Controller
            name="prf"
            control={control}
            render={() => <textarea
              placeholder='The full UCAN content (include header, payload and signature) signed by your Filecoin private key.'
              className={classNames(
                'form-input h-[320px] w-full rounded bg-[#ffffff] border border-[#eeeeee] text-[#4B535B]',
                errors.prf && 'border-red-500 focus:border-red-500'
              )}
              {...register('prf', { required: true, validate: validateValue })}
            />}
          />
          {errors.prf && (
            <p className='text-red-500 mt-1'>{t('content.proofRequired')}</p>
          )}
        </>
      )
    },
  ];

  const githubSignatureList = [
    {
<<<<<<< HEAD
      name: t('content.ucanType'),
=======
      name: t('content.ucatType'),
>>>>>>> 630ee337
      width: 100,
      hide: false,
      comp: (
        <RadioGroup className="flex h-[30px] mt-[-5px">
          {UCAN_TYPE_GITHUB_OPTIONS.map(item => (
            <RadioGroup.Option
              key={item.label}
              value={item.value}
              className='relative flex items-center cursor-pointer p-4 focus:outline-none'
            >
              {() => (
                <>
                  <span
                    className='bg-[#45B753] border-transparent mt-0.5 h-4 w-4 shrink-0 cursor-pointer rounded-full border flex items-center justify-center'
                    aria-hidden='true'
                  >
                    <span className='rounded-full bg-white w-1.5 h-1.5' />
                  </span>
                  <span className='ml-3'>
                    <RadioGroup.Label
                      as='span'
                      className='text-[#4B535B]'
                    >
                      {item.label}
                    </RadioGroup.Label>
                  </span>
                </>
              )}
            </RadioGroup.Option>
          ))}
        </RadioGroup>
      )
    },
    {
      name: t('content.issuer'),
      width: 100,
      comp: (
        <input
          disabled
          value={address}
          className='form-input w-[520px] text-black  rounded bg-[#ffffff] border border-[#eeeeee] cursor-not-allowed'
        />
      )
    },
    {
      name: t('content.audience'),
      width: 100,
      comp: (
        <input
          disabled
          className='form-input w-[520px] rounded bg-[#ffffff] border border-[#eeeeee] text-[#4B535B] cursor-not-allowed'
          value={params?.aud || ''}
        />
      )
    },
  ];

  const githubAuthorizeList = [
    {
      name: t('content.signature'),
      width: 100,
      comp: (
        <textarea
          disabled
          value={githubSignature}
          className='form-input h-[320px] w-full rounded text-black bg-[#ffffff] border border-[#eeeeee] cursor-not-allowed'
        />
      )
    },
    {
      name: 'URL',
      width: 100,
      comp: (
        <>
          <Controller
            name="url"
            control={control}
            render={() => <input
              className={classNames(
                'form-input w-full rounded bg-[#ffffff] border border-[#eeeeee] text-black',
                errors.url && 'border-red-500 focus:border-red-500'
              )}
              {...register('url', { required: true, validate: validateValue })}
            />}
          />
          {errors.url && (
            <p className='text-red-500 mt-1'>{t('content.uRLRequired')}</p>
          )}
        </>
      )
    },
  ];

  const renderFilecoinDeauthorize = () => {
    return (
      <form onSubmit={handleSubmit(value => { onSubmit(value) })}>
        <div className='flow-root space-y-8'>
          <Table
            title={t('content.ucanDelegatesDeauthorize')}
            link={{
              type: 'filecoin',
              action: 'deAuthorize',
              href: '/ucanDelegate/help'
            }}
            list={filecoinAuthorizeList}
          />

          <div className='text-center'>
            <LoadingButton className='!bg-red-500 !hover:bg-red-700' text={t('content.deauthorize')} loading={loading || writeContractPending || transactionLoading} />
          </div>
        </div>
      </form>
    )
  }

  const renderGithubSignature = () => {
    return (
      <form onSubmit={handleSubmit(value => { onSubmit(value, UCAN_GITHUB_STEP_1) })}>
        <div className='flow-root space-y-8'>
          <Table
            title={t('content.ucanDelegatesDeauthorize')}
            link={{
              type: 'github',
              action: 'deAuthorize',
              href: '/ucanDelegate/help'
            }}
            list={githubSignatureList}
          />

          <div className='text-center'>
            <LoadingButton text={t('content.sign')} loading={loading || writeContractPending || transactionLoading} />
          </div>
        </div>
      </form>
    )
  }

  const renderGithubDeauthorize = () => {
    return (
      <form onSubmit={handleSubmit(value => { onSubmit(value, UCAN_GITHUB_STEP_2) })}>
        <div className='flow-root space-y-8'>
          <Table title={t('content.ucanDelegatesDeauthorize')} list={githubAuthorizeList} />

          <div className='text-center'>
            <button
              className={`h-[40px] bg-sky-500 hover:bg-sky-700 text-white py-2 px-6 rounded-xl disabled:opacity-50 mr-8 ${loading && 'cursor-not-allowed'}`}
              type='button' onClick={() => { setGithubStep(UCAN_GITHUB_STEP_1) }}>
                {t('content.previous')}
            </button>
            <LoadingButton className='!bg-red-500 !hover:bg-red-700' text={t('content.deauthorize')} loading={loading || writeContractPending || transactionLoading} />
          </div>
        </div>
      </form>
    )
  }

  const renderForm = () => {

    if (params?.isGithubType) {
      switch (githubStep) {
        case UCAN_GITHUB_STEP_1:
          return renderGithubSignature();
        case UCAN_GITHUB_STEP_2:
          return renderGithubDeauthorize()
      }
      return renderFilecoinDeauthorize();
    } else {
      return renderFilecoinDeauthorize();
    }
  }

  return (
    <>
      {contextHolder}
      <div className="px-3 mb-6 md:px-0">
        <button>
          <div className="inline-flex items-center gap-1 mb-8  text-skin-text hover:text-skin-link">
            <Link to="/home" className="flex items-center">
              <svg className="mr-1" viewBox="0 0 24 24" width="1.2em" height="1.2em">
                <path fill="none" stroke="currentColor" strokeLinecap="round" strokeLinejoin="round" strokeWidth="2"
                  d="m11 17l-5-5m0 0l5-5m-5 5h12" />
              </svg>
              {t('content.back')}
            </Link>
          </div>
        </button>
      </div>
      {
        renderForm()
      }
    </>
  )
}

export default UcanDelegate;<|MERGE_RESOLUTION|>--- conflicted
+++ resolved
@@ -260,11 +260,7 @@
 
   const filecoinAuthorizeList = [
     {
-<<<<<<< HEAD
       name: t('content.ucanType'),
-=======
-      name: t('content.ucatType'),
->>>>>>> 630ee337
       width: 100,
       hide: false,
       comp: (
@@ -351,11 +347,7 @@
 
   const githubSignatureList = [
     {
-<<<<<<< HEAD
       name: t('content.ucanType'),
-=======
-      name: t('content.ucatType'),
->>>>>>> 630ee337
       width: 100,
       hide: false,
       comp: (
@@ -503,7 +495,7 @@
             <button
               className={`h-[40px] bg-sky-500 hover:bg-sky-700 text-white py-2 px-6 rounded-xl disabled:opacity-50 mr-8 ${loading && 'cursor-not-allowed'}`}
               type='button' onClick={() => { setGithubStep(UCAN_GITHUB_STEP_1) }}>
-                {t('content.previous')}
+              {t('content.previous')}
             </button>
             <LoadingButton className='!bg-red-500 !hover:bg-red-700' text={t('content.deauthorize')} loading={loading || writeContractPending || transactionLoading} />
           </div>
@@ -536,7 +528,7 @@
             <Link to="/home" className="flex items-center">
               <svg className="mr-1" viewBox="0 0 24 24" width="1.2em" height="1.2em">
                 <path fill="none" stroke="currentColor" strokeLinecap="round" strokeLinejoin="round" strokeWidth="2"
-                  d="m11 17l-5-5m0 0l5-5m-5 5h12" />
+                      d="m11 17l-5-5m0 0l5-5m-5 5h12" />
               </svg>
               {t('content.back')}
             </Link>
