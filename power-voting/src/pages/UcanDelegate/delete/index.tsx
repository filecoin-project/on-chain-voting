// Copyright (C) 2023-2024 StorSwift Inc.
// This file is part of the PowerVoting library.

// Licensed under the Apache License, Version 2.0 (the "License");
// you may not use this file except in compliance with the License.
// You may obtain a copy of the License at:
// http://www.apache.org/licenses/LICENSE-2.0

// Unless required by applicable law or agreed to in writing, software
// distributed under the License is distributed on an "AS IS" BASIS,
// WITHOUT WARRANTIES OR CONDITIONS OF ANY KIND, either express or implied.
// See the License for the specific language governing permissions and
// limitations under the License.

import React, { useState, useEffect, useRef } from "react";
import { useLocation, useNavigate, Link } from "react-router-dom";
import { RadioGroup } from '@headlessui/react';
import { message } from 'antd';
import Table from '../../../components/Table';
import { useForm, Controller } from 'react-hook-form';
import classNames from 'classnames';
import type { BaseError } from "wagmi";
import { useAccount, useWriteContract, useWaitForTransactionReceipt, useSignMessage } from "wagmi";
import { useConnectModal } from "@rainbow-me/rainbowkit";
import {
  UCAN_GITHUB_STEP_1,
  UCAN_GITHUB_STEP_2,
  UCAN_JWT_HEADER,
  STORING_DATA_MSG, OPERATION_CANCELED_MSG,
  UCAN_TYPE_FILECOIN_OPTIONS,
  UCAN_TYPE_GITHUB_OPTIONS,
  UPLOAD_DATA_FAIL_MSG,
} from '../../../common/consts';
import './index.less';
import { stringToBase64Url, validateValue, getWeb3IpfsId, getContractAddress } from "../../../utils";
import LoadingButton from "../../../components/LoadingButton";
import fileCoinAbi from "../../../common/abi/power-voting.json";
import { useTranslation } from 'react-i18next';
const UcanDelegate = () => {
  const { chain, isConnected, address } = useAccount();
  const { t } = useTranslation();
  const { signMessageAsync } = useSignMessage();
  const { openConnectModal } = useConnectModal();
  const navigate = useNavigate();
  const prevAddressRef = useRef(address);
  const [messageApi, contextHolder] = message.useMessage();

  const location = useLocation();
  const params = location.state?.params;

  const [githubSignature, setGithubSignature] = useState('');
  const [githubStep, setGithubStep] = useState(UCAN_GITHUB_STEP_1);
  const [formValue] = useState({
    aud: '',
    prf: '',
    owner: '',
    repo: '',
    url: '',
    token: '',
  });

  const {
    register,
    handleSubmit,
    control,
    formState: { errors }
  } = useForm({
    defaultValues: {
      ...formValue,
    }
  });

  const {
    data: hash,
    writeContract,
    error,
    isPending: writeContractPending,
    isSuccess: writeContractSuccess,
    reset: resetWriteContract
  } = useWriteContract();
  const [loading, setLoading] = useState<boolean>(writeContractPending);

  const { isLoading: transactionLoading } =
    useWaitForTransactionReceipt({
      hash,
    })

  useEffect(() => {
    if (!isConnected) {
      navigate("/home");
      return;
    }
  }, []);

  useEffect(() => {
    const prevAddress = prevAddressRef.current;
    if (prevAddress !== address) {
      navigate("/home");
    }
  }, [address]);

  useEffect(() => {
    if (writeContractSuccess) {
      messageApi.open({
        type: 'success',
        content: t(STORING_DATA_MSG),
      });
      setTimeout(() => {
        navigate("/home");
      }, 3000);
    }
  }, [writeContractSuccess])

  useEffect(() => {
    if (error) {
      messageApi.open({
        type: 'error',
        content: (error as BaseError)?.shortMessage || error?.message,
      });
    }
    resetWriteContract();
  }, [error]);

  const onSubmit = (values: any, githubStep?: number) => {

    if (params?.isGithubType) {
      switch (githubStep) {
        case UCAN_GITHUB_STEP_1:
          createSignature();
          break;
        case UCAN_GITHUB_STEP_2:
          deAuthorizeGithubUcan(values);
          break;
      }
    } else {
      deAuthorizeFilecoinUcan(values);
    }
  }

  const setUcan = async (ucan: string) => {
    const cid = await getWeb3IpfsId(ucan);
    if (!cid?.length) {
      setLoading(false);
      messageApi.open({
        type: 'warning',
        content: t(UPLOAD_DATA_FAIL_MSG),
      });
      return;
    }

    writeContract({
      abi: fileCoinAbi,
      address: getContractAddress(chain?.id || 0, 'powerVoting'),
      functionName: 'ucanDelegate',
      args: [
        cid
      ],
    });
    setLoading(false);
  }

  /**
   * deAuthorize FileCoin UCAN
   * @param values
   */
  const deAuthorizeFilecoinUcan = async (values: any) => {
    setLoading(true);
    const { aud } = params;
    const { prf } = values;
    // Check if 'aud' or 'prf' is missing
    if (!aud || !prf) {
      return;
    }

    // Define UCAN parameters
    const ucanParams = {
      iss: address,
      aud,
      prf,
      act: 'del',
    }

    // Convert UCAN JWT header to base64
    const base64Header = stringToBase64Url(JSON.stringify(UCAN_JWT_HEADER));
    // Convert UCAN parameters to base64
    const base64Params = stringToBase64Url(JSON.stringify(ucanParams));
    let signature = '';
    try {
      // Sign the message using the signer
      signature = await signMessageAsync({ message: `${base64Header}.${base64Params}` })
    } catch (e) {
      messageApi.open({
        type: 'error',
        content: t(OPERATION_CANCELED_MSG),
      });
      setLoading(false);
      return;
    }
    // Convert signature to base64
    const base64Signature = stringToBase64Url(signature);
    // Concatenate base64-encoded header, parameters, and signature to form the UCAN
    const ucan = `${base64Header}.${base64Params}.${base64Signature}`;
    setUcan(ucan);
  }

  const createSignature = async () => {
    setLoading(true);
    if (isConnected) {
      try {
        const { aud } = params;
        if (!aud) {
          return;
        }
        // Define signature parameters
        const signatureParams = {
          iss: address,
          aud,
          prf: '',
          act: 'del',
        }

        // Convert header and params to base64 URL
        const base64Header = stringToBase64Url(JSON.stringify(UCAN_JWT_HEADER));
        const base64Params = stringToBase64Url(JSON.stringify(signatureParams));
        let signature = '';
        try {
          // Sign the concatenated header and params
          signature = await signMessageAsync({ message: `${base64Header}.${base64Params}` })
        } catch (e) {
          messageApi.open({
            type: 'error',
            content:t(OPERATION_CANCELED_MSG),
          });
          setLoading(false);
          return;
        }
        // Convert signature to base64 URL
        const base64Signature = stringToBase64Url(signature);

        // Concatenate header, params, and signature
        const githubSignatureParams = `${base64Header}.${base64Params}.${base64Signature}`;

        // Set GitHub signature and step
        setGithubSignature(githubSignatureParams);
        setGithubStep(UCAN_GITHUB_STEP_2);
      } catch (e) {
        console.log(e);
      }
    } else {
      openConnectModal && openConnectModal();
    }
    setLoading(false);
  }

  const deAuthorizeGithubUcan = async (values: any) => {
    setLoading(true);
    const { url } = values;
    setUcan(url);
  }

  const filecoinAuthorizeList = [
    {
      name: t('content.ucatType'),
      width: 100,
      hide: false,
      comp: (
<<<<<<< HEAD
        <RadioGroup className='flex h-[30px] mt-[-5px]'>
          {UCAN_TYPE_FILECOIN_OPTIONS.map(item => (
=======
        <RadioGroup className='flex'>
          {(UCAN_TYPE_FILECOIN_OPTIONS.map((item) => {
            return {
              label: t(item.label), value: item.value
            }
          })).map(item => (
>>>>>>> cb2ec535
            <RadioGroup.Option
              key={item.label}
              value={item.value}
              className='relative flex items-center cursor-pointer p-4 focus:outline-none'
            >
              {() => (
                <>
                  <span
                    className='bg-[#45B753] border-transparent mt-0.5 h-4 w-4 shrink-0 cursor-pointer rounded-full border flex items-center justify-center'
                    aria-hidden='true'
                  >
                    <span className='rounded-full bg-white w-1.5 h-1.5' />
                  </span>
                  <span className='ml-3'>
                    <RadioGroup.Label
                      as='span'
                      className='text-[#4B535B]'
                    >
                      {item.label}
                    </RadioGroup.Label>
                  </span>
                </>
              )}
            </RadioGroup.Option>
          ))}
        </RadioGroup>
      )
    },
    {
      name: t('content.issuer'),
      width: 100,
      comp: (
        <input
          disabled
          value={address}
          className='form-input w-[520px] rounded bg-[#ffffff] border border-[#eeeeee] text-[#4B535B] cursor-not-allowed'
        />
      )
    },
    {
      name: t('content.audience'),
      width: 100,
      comp: (
        <input
          disabled
          className='form-input w-[520px] rounded bg-[#ffffff] border border-[#eeeeee] text-[#4B535B] cursor-not-allowed'
          value={params?.aud || ''}
        />
      )
    },
    {
      name: t('content.proof'),
      width: 100,
      comp: (
        <>
          <Controller
            name="prf"
            control={control}
            render={() => <textarea
              placeholder='The full UCAN content (include header, payload and signature) signed by your Filecoin private key.'
              className={classNames(
                'form-input h-[320px] w-full rounded bg-[#ffffff] border border-[#eeeeee] text-[#4B535B]',
                errors.prf && 'border-red-500 focus:border-red-500'
              )}
              {...register('prf', { required: true, validate: validateValue })}
            />}
          />
          {errors.prf && (
            <p className='text-red-500 mt-1'>{t('content.proofRequired')}</p>
          )}
        </>
      )
    },
  ];

  const githubSignatureList = [
    {
      name: t('content.ucatType'),
      width: 100,
      hide: false,
      comp: (
        <RadioGroup className="flex h-[30px] mt-[-5px">
          {UCAN_TYPE_GITHUB_OPTIONS.map(item => (
            <RadioGroup.Option
              key={item.label}
              value={item.value}
              className='relative flex items-center cursor-pointer p-4 focus:outline-none'
            >
              {() => (
                <>
                  <span
                    className='bg-[#45B753] border-transparent mt-0.5 h-4 w-4 shrink-0 cursor-pointer rounded-full border flex items-center justify-center'
                    aria-hidden='true'
                  >
                    <span className='rounded-full bg-white w-1.5 h-1.5' />
                  </span>
                  <span className='ml-3'>
                    <RadioGroup.Label
                      as='span'
                      className='text-[#4B535B]'
                    >
                      {item.label}
                    </RadioGroup.Label>
                  </span>
                </>
              )}
            </RadioGroup.Option>
          ))}
        </RadioGroup>
      )
    },
    {
      name: t('content.issuer'),
      width: 100,
      comp: (
        <input
          disabled
          value={address}
          className='form-input w-[520px] text-black  rounded bg-[#ffffff] border border-[#eeeeee] cursor-not-allowed'
        />
      )
    },
    {
      name: t('content.audience'),
      width: 100,
      comp: (
        <input
          disabled
          className='form-input w-[520px] rounded bg-[#ffffff] border border-[#eeeeee] text-[#4B535B] cursor-not-allowed'
          value={params?.aud || ''}
        />
      )
    },
  ];

  const githubAuthorizeList = [
    {
      name: t('content.signature'),
      width: 100,
      comp: (
        <textarea
          disabled
          value={githubSignature}
          className='form-input h-[320px] w-full rounded text-black bg-[#ffffff] border border-[#eeeeee] cursor-not-allowed'
        />
      )
    },
    {
      name: 'URL',
      width: 100,
      comp: (
        <>
          <Controller
            name="url"
            control={control}
            render={() => <input
              className={classNames(
                'form-input w-full rounded bg-[#ffffff] border border-[#eeeeee] text-black',
                errors.url && 'border-red-500 focus:border-red-500'
              )}
              {...register('url', { required: true, validate: validateValue })}
            />}
          />
          {errors.url && (
            <p className='text-red-500 mt-1'>{t('content.uRLRequired')}</p>
          )}
        </>
      )
    },
  ];

  const renderFilecoinDeauthorize = () => {
    return (
      <form onSubmit={handleSubmit(value => { onSubmit(value) })}>
        <div className='flow-root space-y-8'>
          <Table
            title={t('content.ucanDelegatesDeauthorize')}
            link={{
              type: 'filecoin',
              action: 'deAuthorize',
              href: '/ucanDelegate/help'
            }}
            list={filecoinAuthorizeList}
          />

          <div className='text-center'>
            <LoadingButton className='!bg-red-500 !hover:bg-red-700' text={t('content.deauthorize')} loading={loading || writeContractPending || transactionLoading} />
          </div>
        </div>
      </form>
    )
  }

  const renderGithubSignature = () => {
    return (
      <form onSubmit={handleSubmit(value => { onSubmit(value, UCAN_GITHUB_STEP_1) })}>
        <div className='flow-root space-y-8'>
          <Table
            title={t('content.ucanDelegatesDeauthorize')}
            link={{
              type: 'github',
              action: 'deAuthorize',
              href: '/ucanDelegate/help'
            }}
            list={githubSignatureList}
          />

          <div className='text-center'>
            <LoadingButton text={t('content.sign')} loading={loading || writeContractPending || transactionLoading} />
          </div>
        </div>
      </form>
    )
  }

  const renderGithubDeauthorize = () => {
    return (
      <form onSubmit={handleSubmit(value => { onSubmit(value, UCAN_GITHUB_STEP_2) })}>
        <div className='flow-root space-y-8'>
          <Table title={t('content.ucanDelegatesDeauthorize')} list={githubAuthorizeList} />

          <div className='text-center'>
            <button
              className={`h-[40px] bg-sky-500 hover:bg-sky-700 text-white py-2 px-6 rounded-xl disabled:opacity-50 mr-8 ${loading && 'cursor-not-allowed'}`}
              type='button' onClick={() => { setGithubStep(UCAN_GITHUB_STEP_1) }}>
                {t('content.previous')}
            </button>
            <LoadingButton className='!bg-red-500 !hover:bg-red-700' text={t('content.deauthorize')} loading={loading || writeContractPending || transactionLoading} />
          </div>
        </div>
      </form>
    )
  }

  const renderForm = () => {

    if (params?.isGithubType) {
      switch (githubStep) {
        case UCAN_GITHUB_STEP_1:
          return renderGithubSignature();
        case UCAN_GITHUB_STEP_2:
          return renderGithubDeauthorize()
      }
      return renderFilecoinDeauthorize();
    } else {
      return renderFilecoinDeauthorize();
    }
  }

  return (
    <>
      {contextHolder}
      <div className="px-3 mb-6 md:px-0">
        <button>
          <div className="inline-flex items-center gap-1 mb-8  text-skin-text hover:text-skin-link">
            <Link to="/home" className="flex items-center">
              <svg className="mr-1" viewBox="0 0 24 24" width="1.2em" height="1.2em">
                <path fill="none" stroke="currentColor" strokeLinecap="round" strokeLinejoin="round" strokeWidth="2"
                  d="m11 17l-5-5m0 0l5-5m-5 5h12" />
              </svg>
              {t('content.back')}
            </Link>
          </div>
        </button>
      </div>
      {
        renderForm()
      }
    </>
  )
}

export default UcanDelegate;<|MERGE_RESOLUTION|>--- conflicted
+++ resolved
@@ -264,17 +264,12 @@
       width: 100,
       hide: false,
       comp: (
-<<<<<<< HEAD
         <RadioGroup className='flex h-[30px] mt-[-5px]'>
-          {UCAN_TYPE_FILECOIN_OPTIONS.map(item => (
-=======
-        <RadioGroup className='flex'>
           {(UCAN_TYPE_FILECOIN_OPTIONS.map((item) => {
             return {
               label: t(item.label), value: item.value
             }
           })).map(item => (
->>>>>>> cb2ec535
             <RadioGroup.Option
               key={item.label}
               value={item.value}
