--- conflicted
+++ resolved
@@ -138,7 +138,7 @@
 
   /**
    * create ucan
-    * @param values
+   * @param values
    * @param githubStep
    */
   const onSubmit = (values: any, githubStep?: number) => {
@@ -271,11 +271,7 @@
 
   const filecoinAuthorizeList = [
     {
-<<<<<<< HEAD
       name: t('content.ucanType'),
-=======
-      name: t('content.ucatType'),
->>>>>>> 630ee337
       width: 100,
       hide: false,
       comp: (
@@ -384,11 +380,7 @@
 
   const githubSignatureList = [
     {
-<<<<<<< HEAD
       name: t('content.ucanType'),
-=======
-      name: t('content.ucatType'),
->>>>>>> 630ee337
       width: 100,
       hide: false,
       comp: (
@@ -557,7 +549,7 @@
       <form onSubmit={handleSubmit(value => { onSubmit(value, UCAN_GITHUB_STEP_2) })}>
         <div className='flow-root space-y-8'>
           <Table
-           title={t('content.ucanDelegatesAuthorize')}
+            title={t('content.ucanDelegatesAuthorize')}
             link={{
               type: 'github',
               action: 'authorize',
@@ -607,7 +599,7 @@
             <Link to="/home" className="flex items-center">
               <svg className="mr-1" viewBox="0 0 24 24" width="1.2em" height="1.2em">
                 <path fill="none" stroke="currentColor" strokeLinecap="round" strokeLinejoin="round" strokeWidth="2"
-                  d="m11 17l-5-5m0 0l5-5m-5 5h12"></path>
+                      d="m11 17l-5-5m0 0l5-5m-5 5h12"></path>
               </svg>
               {t('content.back')}
             </Link>
