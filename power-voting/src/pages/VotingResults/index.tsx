--- conflicted
+++ resolved
@@ -195,13 +195,8 @@
               <div className="flex items-center w-full mb-1 sm:mb-0">
                 <VoteStatusBtn status={(votingData?.subStatus > 0) ? votingData?.subStatus : votingData?.voteStatus} />
                 <div className="flex items-center justify-center ml-[12px]">
-<<<<<<< HEAD
-                  <div className='text-[#4B535B] text-[14px]'>Created by</div>
+                  <div className='text-[#4B535B] text-[14px]'>{t('content.createdby')}</div>
                   <div className='p-[5px] ml-[8px] flex items-center justify-center bg-[#F5F5F5] rounded-full'>
-=======
-                  <div className='text-[#4B535B] text-[14px]'>{t('content.createdby')}</div>
-                  <div className='ml-[8px] flex items-center justify-center bg-[#F5F5F5] rounded-full h-[32px]'>
->>>>>>> cb2ec535
                     <img className="w-[20px] h-[20px] rounded-full mr-[4px]" src={img} alt="" />
                     <a
                       className="text-[#313D4F]"
