// Copyright (C) 2023-2024 StorSwift Inc.
// This file is part of the PowerVoting library.

// Licensed under the Apache License, Version 2.0 (the "License");
// you may not use this file except in compliance with the License.
// You may obtain a copy of the License at:
// http://www.apache.org/licenses/LICENSE-2.0

// Unless required by applicable law or agreed to in writing, software
// distributed under the License is distributed on an "AS IS" BASIS,
// WITHOUT WARRANTIES OR CONDITIONS OF ANY KIND, either express or implied.
// See the License for the specific language governing permissions and
// limitations under the License.

import { useConnectModal } from "@rainbow-me/rainbowkit";
import { DatePicker, message } from "antd";
import axios from 'axios';
import classNames from 'classnames';
import dayjs from "dayjs";
import timezone from 'dayjs/plugin/timezone';
import utc from 'dayjs/plugin/utc';
import React, { useEffect, useRef, useState } from "react";
import { Controller, useForm } from 'react-hook-form';
import { useTranslation } from 'react-i18next';
import { Link, useNavigate } from "react-router-dom";
import { ProposalDraft } from "src/common/types";
import type { BaseError } from "wagmi";
import { useAccount, useWaitForTransactionReceipt, useWriteContract } from "wagmi";
import timezoneOption from '../../../public/json/timezons.json';
import fileCoinAbi from "../../common/abi/power-voting.json";
import {
  DEFAULT_TIMEZONE,
  NOT_FIP_EDITOR_MSG,
  SAVE_DRAFT_FAIL,
  SAVE_DRAFT_SUCCESS,
  SAVE_DRAFT_TOO_LARGE,
  STORING_DATA_MSG,
  UPLOAD_DATA_FAIL_MSG,
  VOTE_OPTIONS,
  WRONG_EXPIRATION_TIME_MSG,
  WRONG_START_TIME_MSG,
  githubApi,
  proposalDraftAddApi,
  proposalDraftGetApi,
  worldTimeApi
} from '../../common/consts';
import { useCheckFipEditorAddress } from "../../common/hooks";
import { useStoringCid, useVoterInfo } from "../../common/store";
import Table from '../../components/CreateTable';
import LoadingButton from "../../components/LoadingButton";
import Editor from '../../components/MDEditor';
import { getContractAddress, getWeb3IpfsId, validateValue } from '../../utils';
import './index.less';
dayjs.extend(utc);
dayjs.extend(timezone);

const { RangePicker } = DatePicker;

const CreateVote = () => {
  const { isConnected, address, chain } = useAccount();
  const chainId = chain?.id || 0;
  const { t } = useTranslation();
  const { openConnectModal } = useConnectModal();
  const prevAddressRef = useRef(address);
  const [messageApi, contextHolder] = message.useMessage();

  const voterInfo = useVoterInfo((state: any) => state.voterInfo);
  const addStoringCid = useStoringCid((state: any) => state.addStoringCid);

  const {
    register,
    handleSubmit,
    control,
    setValue,
    getValues,
    formState: { errors }
  } = useForm({
    defaultValues: {
      timezone: DEFAULT_TIMEZONE,
      time: [] as string[],
      name: '',
      descriptions: '',
      option: [
        { value: '' },
        { value: '' }
      ]
    }
  });

  const navigate = useNavigate();

  const { isFipEditorAddress } = useCheckFipEditorAddress(chainId, address);

  const {
    data: hash,
    writeContract,
    error,
    isPending: writeContractPending,
    isSuccess: writeContractSuccess,
    reset
  } = useWriteContract();

  const [cid, setCid] = useState('');
  const [loading, setLoading] = useState<boolean>(writeContractPending);
  const [isDraftSave, setDraftSave] = useState(false)
  const [hasDraft, setHasDraft] = useState(false)
  useEffect(() => {
    if (!isConnected) {
      navigate("/home");
      return;
    }
  }, []);

  useEffect(() => {
    const prevAddress = prevAddressRef.current;
    if (prevAddress !== address) {
      navigate("/home");
    }
  }, [address]);

  useEffect(() => {
    if (error) {
      messageApi.open({
        type: 'error',
        content: (error as BaseError)?.shortMessage || error?.message,
      });
    }
    reset();
  }, [error]);

  const OPTION_SPLIT_TAG = "&%"
  const loadDraft = async () => {
    try {
      const resp = await axios.get(proposalDraftGetApi, {
        params: {
          chainId: chainId,
          address: address

        }
      })
      if (resp.data != null && resp.data.data?.length) {
        const result = (resp.data.data as ProposalDraft[])[0]
        setValue("descriptions", result.Descriptions)
        setValue("name", result.Name)
        if(result.Time.length){
          setValue("time", result.Time.split(OPTION_SPLIT_TAG) ?? [])
        }
        if (result.Timezone) {
          setValue("timezone", result.Timezone)
        }
        setHasDraft(true)
      }
    } catch (e) {
      console.log(e)
    }

  }
  useEffect(() => {
    loadDraft()
  }, [])

  useEffect(() => {
    if (writeContractSuccess) {
      messageApi.open({
        type: 'success',
        content: t(STORING_DATA_MSG),
      });
      addStoringCid([{
        hash,
        cid
      }]);
      setTimeout(() => {
        navigate("/home")
      }, 1000);
    }
  }, [writeContractSuccess])

  /**
   * create proposal
   * @param values
   */
  const onSubmit = async (values: any) => {
    setLoading(true);
    // Calculate offset based on selected timezone
    const offset = dayjs().utcOffset() - dayjs().tz(values.timezone).utcOffset();
    const startTimestamp = dayjs(values.time[0]).add(offset, 'minute').unix();
    const expTimestamp = dayjs(values.time[1]).add(offset, 'minute').unix();
    const { data } = await axios.get(worldTimeApi);
    const currentTime = data?.unixtime;

    // Check if current time is after start time
    if (currentTime > startTimestamp) {
      messageApi.open({
        type: 'warning',
        content: t(WRONG_START_TIME_MSG),
      });
      setLoading(false);
      return false;
    }

    // Check if current time is after expiration time
    if (currentTime > expTimestamp) {
      messageApi.open({
        type: 'warning',
        content: t(WRONG_EXPIRATION_TIME_MSG),
      });
      setLoading(false);
      return false;
    }

    // Get text for timezone array
    const text = timezoneOption?.find((item: any) => item.value === values.value)?.text || '';
    // Extract GMT offset from text using regex
    const regex = /(?<=\().*?(?=\))/g;
    const GMTOffset = text.match(regex);

    const githubObj = {
      githubName: '',
      githubAvatar: ''
    }
    if (voterInfo && voterInfo[0]) {
      const githubName = voterInfo[0];
      const { data } = await axios.get(`${githubApi}/${githubName}`);
      githubObj.githubName = githubName;
      githubObj.githubAvatar = data.avatar_url;
    }

    // Prepare values object with additional information
    const _values = {
      ...values,
      ...githubObj,
      GMTOffset,
      startTime: startTimestamp,
      expTime: expTimestamp,
      showTime: values.time,
      option: VOTE_OPTIONS,
      address: address,
      chainId: chainId,
      currentTime,
    };

    const cid = await getWeb3IpfsId(_values);

    if (!cid?.length) {
      messageApi.open({
        type: 'warning',
        content: t(UPLOAD_DATA_FAIL_MSG),
      });
      setLoading(false);
      return
    }

    setCid(cid);

    if (isConnected) {
      // Check if user is a FIP editor
      if (isFipEditorAddress) {
        // Create voting using dynamic contract API
        writeContract({
          abi: fileCoinAbi,
          address: getContractAddress(chain?.id || 0, 'powerVoting'),
          functionName: 'createProposal',
          args: [
            cid,
            startTimestamp,
            expTimestamp,
            1
          ],
        });
      } else {
        messageApi.open({
          type: 'warning',
          content: t(NOT_FIP_EDITOR_MSG),
        });
      }
    } else {
      openConnectModal && openConnectModal();
    }
    //clear draft
    if (hasDraft) {
      clearDraft()
    }
    setLoading(false);
  }
  const clearDraft = async () => {
    try {
      const data = {
        Timezone: "",
        Time: "",
        Name: "",
        Descriptions: "",
        Option: "",
        Address: address,
        ChainId: chainId,
      }
      await axios.post(proposalDraftAddApi, data)
      setHasDraft(false)
    } catch (e) {
      console.log(e)
    }
  }

  const saveDraft = async () => {
    if (loading || writeContractPending || transactionLoading) {
      return
    }
    if (isDraftSave) {
      return
    }
    const values = getValues()
    if (!values.descriptions.length
      && !values.name
      && !values.time
    ) {
      return
    }

    if(values.descriptions.length>=2048){
      messageApi.open({
        type: "warning",
        content: t(SAVE_DRAFT_TOO_LARGE),
      });
      return
    }
    setDraftSave(true)
    const data = {
      Timezone: values.timezone,
      Time: (values.time ?? []).join(OPTION_SPLIT_TAG),
      Name: values.name,
      Descriptions: values.descriptions,
      Option: "",
      Address: address,
      ChainId: chainId,
    }
    try {
      const res = await axios.post(proposalDraftAddApi, data)
      if (res.data != null && res.data.data == true) {
        messageApi.open({
          type: "success",
          content: t(SAVE_DRAFT_SUCCESS),
        });
      } else {
        messageApi.open({
          type: "error",
          content: t(SAVE_DRAFT_FAIL),
        });
      }
    } catch (e) {
      console.log(e)
    }
    setTimeout(() => {
      setDraftSave(false)
    }, 3000)
  }

  const { isLoading: transactionLoading } =
    useWaitForTransactionReceipt({
      hash,
    })

  const inputRefs = useRef<(HTMLElement | null)[]>([]);

  useEffect(() => {
    let index = 0
    document.querySelectorAll('input').forEach(element => {
      inputRefs.current[index++] = element
    })
    //input => editor
    inputRefs.current.splice(1, 1, document.querySelector("textarea"))

    //timezone
    inputRefs.current[index++] = document.querySelector(".form-select")

    //creat btn
    inputRefs.current[index++] = document.querySelector(".create-submit")

    const handleKeyDown = (event: KeyboardEvent) => {
      if (event.key === 'Tab') {
        const refList = inputRefs.current
        const length = refList.length ?? 0
        const currentIndex = refList.findIndex(ref => ref === document.activeElement);
        inputRefs.current[(currentIndex + 1) % length]?.focus();
        event.preventDefault();
      }
    };
    document.addEventListener('keydown', handleKeyDown);
    return () => {
      document.removeEventListener('keydown', handleKeyDown);
    };
  }, [])
  // const disabledDate = (current:any) => {
  //   return current && current < dayjs().startOf('day');
  // };
  //VOTE_OPTIONS
  const list = [
    {
      name: t('content.proposalTitle'),
      comp: (
        <>
          <Controller
            name="name"
            control={control}

            render={() => <input
              className={classNames(
                'form-input w-full rounded !bg-[#ffffff] border-1 border-[#EEEEEE] text-[#4B535B]',
                errors.name && 'border-red-500 focus:border-red-500'
              )}
              placeholder={t('content.proposalTitle')}

              {...register('name', { required: true, validate: validateValue })}
            />}
          />
          {errors.name && (
            <p className='text-red-500 mt-1'>{t('content.proposalTitleRequired')}</p>
          )}
        </>
      )
    },
    {
      name: t('content.description'),
      width: 280,
      desc: <div className="text-red">
        <span className="text-sm">
<<<<<<< HEAD
          Describe FIP objectives, implementation details, risks, and include GitHub links for transparency. See a template <a target="_blank"
            rel="noopener" href="" className="text-sm" style={{ color: "#005292" }}>here↗</a>.
          <br /> You can use Markdown formatting in the text input field.
=======
          {t('content.describeFIPObjectives')} <a target="_blank"
            rel="noopener" href="" className="text-sm" style={{ color: "blue" }}>{t('content.here')}↗</a>.
          <br /> {t('content.markdownFormattingInField')}.
>>>>>>> cb2ec535
        </span>

      </div>,
      comp:
        <Controller
          name='descriptions'
          control={control}
          rules={{
            required: true,
            validate: validateValue
          }}
          render={({ field: { onChange, value } }) => {
            return (
              <>
                <Editor
                  style={{ height: 500 }} value={value} onChange={onChange} />
                {errors.descriptions && (
                  <p className='text-red-500 mt-2'>{t('content.proposalDescriptionRequired')}</p>
                )}
              </>
            )
          }}
        />
    },
    {
      name: t('content.votingTime'),
      comp: (
        <div className='flex items-center'>
          <div className='mr-2.5'>
            <Controller
              name='time'
              control={control}
              rules={{ required: true }}
              render={({ field: { onChange, value } }) => {
                const date = (value ?? []).filter(it => it !== "").map(it => dayjs(it))
                return (
                  <>
                    <RangePicker
                      showTime
                      // disabledDate={disabledDate}
                      format="YYYY-MM-DD HH:mm"
                      placeholder={[t('content.startTime'), t('content.endTime')]}
                      allowClear={true}
                      value={[date[0], date[1]]}
                      onChange={onChange}
                      className={classNames(
                        'form-input rounded w-[450px] !bg-[#ffffff] border border-[#eeeeee]',
                        errors.time && 'border-red-500 focus:border-red-500'
                      )}
                    />
                    {errors.time && (
                      <p className='text-red-500 mt-2'>{t('content.proposalTimeRequired')}</p>
                    )}
                  </>
                )
              }}
            />
          </div>
        </div>
      )
    },
    {
      name: t('content.timezone'),
      comp: (
        <div className='flex items-center'>
          <div className='mr-2.5'>
            <Controller
              name='timezone'
              control={control}
              rules={{
                required: true,
              }}
              render={({ field: { onChange, value } }) => {
                return (
                  <>
                    <select
                      onChange={onChange}
                      value={value}
                      className={classNames(
                        'form-select w-[450px] rounded bg-[#ffffff] border border-[#eeeeee] text-[#4B535B]',
                        errors.timezone && 'border-red-500 focus:border-red-500'
                      )}
                    >
                      {timezoneOption.map((option: any) => (
                        <option value={option.value} key={option.value}>{option.text}</option>
                      ))}
                    </select>
                    {errors.timezone && (
                      <p className='text-red-500 mt-2'>{t('content.proposalTimeZoneRequired')}</p>
                    )}
                  </>
                )
              }}
            />
          </div>
        </div>
      )
    }
  ];

  return (
    <>
      {contextHolder}
      <div className="px-3 mb-6 md:px-0">
        <button>
          <div className="inline-flex items-center gap-1 text-skin-text hover:text-skin-link">
            <Link to="/home" className="flex items-center">
              <svg className="mr-1" viewBox="0 0 24 24" width="1.2em" height="1.2em">
                <path fill="none" stroke="currentColor" strokeLinecap="round" strokeLinejoin="round" strokeWidth="2" d="m11 17l-5-5m0 0l5-5m-5 5h12" />
              </svg>
              {t('content.back')}
            </Link>
          </div>
        </button>
      </div>
      <form onSubmit={handleSubmit(onSubmit)} >
        <div className='flow-root space-y-8'>
<<<<<<< HEAD
          <Table title='Create Proposal' subTitle={<div className="text-base font-normal">
            Proposals should be clear, concise, and focused on specific improvements or changes. FIPs must adhere to the Filecoin community's <a target="_blank"
              rel="noopener" href="" style={{ color: "#005292" }}>code of conduct and best practices↗</a>.
=======
          <Table title={t('content.createProposal')} subTitle={<div className="text-base font-normal">
            {t('content.proposalsClear')} <a target="_blank"
              rel="noopener" href="" style={{ color: "blue" }}>{t('content.codePractices')}↗</a>.
>>>>>>> cb2ec535
          </div>} list={list} />

          <div className="flex justify-center items-center text-center ">
            <Link to="/home" >
              <div className="flex justify-center rounded items-center text-center  bg-[#EEEEEE] w-[101px] h-[40px] text-[#313D4F] mr-2 cursor-pointer" >{t('content.cancel')}</div>
            </Link>
            <div className='w-full items-center flex justify-end text-center'>
              <Link to={""}>
                <div className="text-[#313D4F] mr-[32px] font-semibold cursor-pointer" onClick={saveDraft} >
                  {t('content.saveDraft')}
                </div>
              </Link>
              <LoadingButton className="create-submit" text={t('content.createProposals')} loading={loading || writeContractPending || transactionLoading} />
            </div>
          </div>
        </div>
      </form>
    </>
  )
}

export default CreateVote;<|MERGE_RESOLUTION|>--- conflicted
+++ resolved
@@ -422,15 +422,9 @@
       width: 280,
       desc: <div className="text-red">
         <span className="text-sm">
-<<<<<<< HEAD
-          Describe FIP objectives, implementation details, risks, and include GitHub links for transparency. See a template <a target="_blank"
-            rel="noopener" href="" className="text-sm" style={{ color: "#005292" }}>here↗</a>.
-          <br /> You can use Markdown formatting in the text input field.
-=======
           {t('content.describeFIPObjectives')} <a target="_blank"
             rel="noopener" href="" className="text-sm" style={{ color: "blue" }}>{t('content.here')}↗</a>.
           <br /> {t('content.markdownFormattingInField')}.
->>>>>>> cb2ec535
         </span>
 
       </div>,
@@ -548,15 +542,9 @@
       </div>
       <form onSubmit={handleSubmit(onSubmit)} >
         <div className='flow-root space-y-8'>
-<<<<<<< HEAD
-          <Table title='Create Proposal' subTitle={<div className="text-base font-normal">
-            Proposals should be clear, concise, and focused on specific improvements or changes. FIPs must adhere to the Filecoin community's <a target="_blank"
-              rel="noopener" href="" style={{ color: "#005292" }}>code of conduct and best practices↗</a>.
-=======
           <Table title={t('content.createProposal')} subTitle={<div className="text-base font-normal">
             {t('content.proposalsClear')} <a target="_blank"
               rel="noopener" href="" style={{ color: "blue" }}>{t('content.codePractices')}↗</a>.
->>>>>>> cb2ec535
           </div>} list={list} />
 
           <div className="flex justify-center items-center text-center ">
