--- conflicted
+++ resolved
@@ -250,13 +250,8 @@
                 <VoteStatusBtn status={votingData.voteStatus} />
 
                 <div className="flex items-center justify-center ml-[12px]">
-<<<<<<< HEAD
-                  <div className='text-[#4B535B] text-[14px]'>Created by</div>
-                  <div className='ml-[8px] flex items-center justify-center bg-[#F5F5F5] rounded-full p-[5px] '>
-=======
                   <div className='text-[#4B535B] text-[14px]'>{t('content.createdby')}</div>
-                  <div className='ml-[8px] flex items-center justify-center bg-[#F5F5F5] rounded-full h-[32px]'>
->>>>>>> cb2ec535
+                  <div className='ml-[8px] flex items-center justify-center bg-[#F5F5F5] rounded-full p-[5px]'>
                     <img className="w-[20px] h-[20px] rounded-full mr-[4px]" src={img} alt="" />
                     <a
                       className="text-[#313D4F]"
