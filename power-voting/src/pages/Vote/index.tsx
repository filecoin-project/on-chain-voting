--- conflicted
+++ resolved
@@ -20,7 +20,6 @@
 import { useTranslation } from 'react-i18next';
 import { Link, useNavigate, useParams } from "react-router-dom";
 import VoteStatusBtn from "src/components/VoteStatusBtn";
-<<<<<<< HEAD
 import type { BaseError } from "wagmi";
 import { useAccount, useWriteContract } from "wagmi";
 import {
@@ -35,28 +34,6 @@
 import type { ProposalList } from "../../common/types";
 import EllipsisMiddle from "../../components/EllipsisMiddle";
 import MDEditor from "../../components/MDEditor";
-=======
-import { Buffer, mainnetClient, roundAt, timelockEncrypt } from "tlock-js";
-import type { BaseError } from "wagmi";
-import { useAccount, useWaitForTransactionReceipt, useWriteContract } from "wagmi";
-import fileCoinAbi from "../../common/abi/power-voting.json";
-import {
-  CHOOSE_VOTE_MSG,
-  IN_PROGRESS_STATUS,
-  PENDING_STATUS,
-  UPLOAD_DATA_FAIL_MSG,
-  VOTE_SUCCESS_MSG,
-  WRONG_NET_STATUS,
-  web3AvatarUrl,
-  worldTimeApi,
-} from "../../common/consts";
-import { useCurrentTimezone } from "../../common/store";
-import type { ProposalList, ProposalOption } from "../../common/types";
-import EllipsisMiddle from "../../components/EllipsisMiddle";
-import LoadingButton from "../../components/LoadingButton";
-import MDEditor from "../../components/MDEditor";
-import { getContractAddress, getWeb3IpfsId } from '../../utils';
->>>>>>> 630ee337
 import "./index.less";
 const Vote = () => {
   const { chain, isConnected } = useAccount();
@@ -204,132 +181,105 @@
    * timelock encrypt
    * @param value
    */
-  // const handleEncrypt = async (value: string[][]) => {
-  //   // Convert value to a JSON string and encode it as a Buffer
-  //   const payload = Buffer.from(JSON.stringify(value));
-
-  //   // Get chain information from the mainnet client
-  //   const chainInfo = await mainnetClient().chain().info();
-
-  //   // Calculate time for the voting expiration, or set to 0 if not available
-  //   const time = votingData?.expTime ? new Date(votingData.expTime * 1000).valueOf() : 0;
-
-  //   // Determine the round number based on the time and chain information
-  //   const roundNumber = roundAt(time, chainInfo);
-
-  //   // Encrypt the payload using timelock encryption
-  //   const ciphertext = await timelockEncrypt(
-  //     roundNumber,
-  //     payload,
-  //     mainnetClient()
-  //   )
-
-  //   return ciphertext;
-  // }
-
-<<<<<<< HEAD
-  // const startVoting = async () => {
-  //   const item = storingHash.find((item: any) => item.address === address);
-    
-  //   if (item) {
-  //     messageApi.open({
-  //       type: 'warning',
-  //       content: t(GETTING_POWER_MSG),
-  //     });
-  //     return;
-  //   }
-
-  //   // Check if a valid option is selected
-  //   if (selectedOptionIndex < 0) {
-  //     // If not, display a warning message
-  //     messageApi.open({
-  //       type: 'warning',
-  //       content: t(CHOOSE_VOTE_MSG),
-  //     });
-  //   } else {
-  //     // If a valid option is selected, proceed with voting
-  //     setLoading(true);
-  //     // Encrypt the selected option index and weight using handleEncrypt function
-  //     const encryptValue = await handleEncrypt([[`${selectedOptionIndex}`, `100`]]);
-  //     // Get the IPFS ID for the encrypted value
-  //     const optionId = await getWeb3IpfsId(encryptValue);
-=======
-  const startVoting = async () => {
-    // Check if a valid option is selected
-    if (selectedOptionIndex < 0) {
-      // If not, display a warning message
-      messageApi.open({
-        type: 'warning',
-        content: t(CHOOSE_VOTE_MSG),
-      });
-    } else {
-      // If a valid option is selected, proceed with voting
-      setLoading(true);
-      // Encrypt the selected option index and weight using handleEncrypt function
-      const encryptValue = await handleEncrypt([[`${selectedOptionIndex}`, `100`]]);
-      // Get the IPFS ID for the encrypted value
-      const optionId = await getWeb3IpfsId(encryptValue);
-
-      if (!cid?.length) {
-        setLoading(false);
-        messageApi.open({
-          type: 'warning',
-          content: t(UPLOAD_DATA_FAIL_MSG),
-        });
-        return;
-      }
->>>>>>> 630ee337
-
-  //     if (!cid?.length) {
-  //       setLoading(false);
-  //       messageApi.open({
-  //         type: 'warning',
-  //         content: t(UPLOAD_DATA_FAIL_MSG),
-  //       });
-  //       return;
-  //     }
-
-  //     // Check if user is connected to the network
-  //     if (isConnected) {
-  //       try {
-  //         writeContract({
-  //           abi: fileCoinAbi,
-  //           address: getContractAddress(chain?.id || calibrationChainId, 'powerVoting'),
-  //           functionName: 'vote',
-  //           args: [
-  //             Number(id),
-  //             optionId,
-  //           ],
-  //         });
-  //       } catch (error: any) {
-  //         if (error as UserRejectedRequestError) {
-  //           messageApi.open({
-  //             type: 'warning',
-  //             content: t('content.rejectedSignature'),
-  //           });
-  //         } else {
-  //           messageApi.open({
-  //             type: 'error',
-  //             content: (error as BaseError)?.shortMessage || error?.message,
-  //           });
-  //         }
-  //       }
-  //       setLoading(false);
-  //     } else {
-  //       // If user is not connected, prompt to connect
-  //       openConnectModal && openConnectModal();
-  //     }
-  //   }
-  // }
-
-  // const handleOptionClick = (index: number) => {
-  //   setSelectedOptionIndex(index);
-  // }
-
-  // const { isLoading: transactionLoading } =
-  //   useWaitForTransactionReceipt({
-  //     hash,
-  //   })
+    // const handleEncrypt = async (value: string[][]) => {
+    //   // Convert value to a JSON string and encode it as a Buffer
+    //   const payload = Buffer.from(JSON.stringify(value));
+
+    //   // Get chain information from the mainnet client
+    //   const chainInfo = await mainnetClient().chain().info();
+
+    //   // Calculate time for the voting expiration, or set to 0 if not available
+    //   const time = votingData?.expTime ? new Date(votingData.expTime * 1000).valueOf() : 0;
+
+    //   // Determine the round number based on the time and chain information
+    //   const roundNumber = roundAt(time, chainInfo);
+
+    //   // Encrypt the payload using timelock encryption
+    //   const ciphertext = await timelockEncrypt(
+    //     roundNumber,
+    //     payload,
+    //     mainnetClient()
+    //   )
+
+    //   return ciphertext;
+    // }
+
+    // const startVoting = async () => {
+    //   const item = storingHash.find((item: any) => item.address === address);
+
+    //   if (item) {
+    //     messageApi.open({
+    //       type: 'warning',
+    //       content: t(GETTING_POWER_MSG),
+    //     });
+    //     return;
+    //   }
+
+    //   // Check if a valid option is selected
+    //   if (selectedOptionIndex < 0) {
+    //     // If not, display a warning message
+    //     messageApi.open({
+    //       type: 'warning',
+    //       content: t(CHOOSE_VOTE_MSG),
+    //     });
+    //   } else {
+    //     // If a valid option is selected, proceed with voting
+    //     setLoading(true);
+    //     // Encrypt the selected option index and weight using handleEncrypt function
+    //     const encryptValue = await handleEncrypt([[`${selectedOptionIndex}`, `100`]]);
+    //     // Get the IPFS ID for the encrypted value
+    //     const optionId = await getWeb3IpfsId(encryptValue);
+
+    //     if (!cid?.length) {
+    //       setLoading(false);
+    //       messageApi.open({
+    //         type: 'warning',
+    //         content: t(UPLOAD_DATA_FAIL_MSG),
+    //       });
+    //       return;
+    //     }
+
+    //     // Check if user is connected to the network
+    //     if (isConnected) {
+    //       try {
+    //         writeContract({
+    //           abi: fileCoinAbi,
+    //           address: getContractAddress(chain?.id || calibrationChainId, 'powerVoting'),
+    //           functionName: 'vote',
+    //           args: [
+    //             Number(id),
+    //             optionId,
+    //           ],
+    //         });
+    //       } catch (error: any) {
+    //         if (error as UserRejectedRequestError) {
+    //           messageApi.open({
+    //             type: 'warning',
+    //             content: t('content.rejectedSignature'),
+    //           });
+    //         } else {
+    //           messageApi.open({
+    //             type: 'error',
+    //             content: (error as BaseError)?.shortMessage || error?.message,
+    //           });
+    //         }
+    //       }
+    //       setLoading(false);
+    //     } else {
+    //       // If user is not connected, prompt to connect
+    //       openConnectModal && openConnectModal();
+    //     }
+    //   }
+    // }
+
+    // const handleOptionClick = (index: number) => {
+    //   setSelectedOptionIndex(index);
+    // }
+
+    // const { isLoading: transactionLoading } =
+    //   useWaitForTransactionReceipt({
+    //     hash,
+    //   })
 
   let href = '';
   let img = '';
@@ -351,7 +301,7 @@
               <Link to="/home" className="flex items-center">
                 <svg className="mr-1" viewBox="0 0 24 24" width="1.2em" height="1.2em">
                   <path fill="none" stroke="currentColor" strokeLinecap="round" strokeLinejoin="round" strokeWidth="2"
-                    d="m11 17l-5-5m0 0l5-5m-5 5h12"></path>
+                        d="m11 17l-5-5m0 0l5-5m-5 5h12"></path>
                 </svg>
                 {t('content.back')}
               </Link>
@@ -429,7 +379,6 @@
           </div>
         </div>
         {
-<<<<<<< HEAD
           // votingData?.voteStatus === IN_PROGRESS_STATUS &&
           // <div className='mt-5'>
           //   <div className="border-[#313D4F] mt-6 border-skin-border bg-skin-block-bg text-base md:rounded-xl md:border border-solid">
@@ -473,41 +422,6 @@
           //     </div>
           //   </div>
           // </div>
-=======
-          votingData?.voteStatus === IN_PROGRESS_STATUS &&
-          <div className='mt-5'>
-            <div className="border-[#313D4F] mt-6 border-skin-border bg-skin-block-bg text-base md:rounded-xl md:border border-solid">
-              <div className="group flex h-[57px] !border-[#eeeeee] justify-between items-center border-b px-4 pb-[12px] pt-3 border-solid">
-                <h4 className="font-medium">
-                  {t('content.castVote')}
-                </h4>
-              </div>
-              <div className="p-4 text-center">
-                {
-                  options.map((item: ProposalOption, index: number) => {
-                    return (
-                      <div className="mb-4 space-y-3 leading-10" key={item.name + index} onClick={() => { handleOptionClick(index) }}>
-                        <div
-                          className={`w-full h-[45px] border-[#eeeeee] ${selectedOptionIndex === index ? 'border-[#0190FF] bg-[#F3FAFF]' : ''} hover:border-[#0190FF] flex justify-between items-center pl-8 pr-4 md:border border-solid rounded-full cursor-pointer`}
-                        >
-                          <div className="text-ellipsis h-[100%] overflow-hidden">{item.name}</div>
-                          {
-                            selectedOptionIndex === index &&
-                            <svg viewBox="0 0 24 24" width="1.2em" height="1.2em" className="-ml-1 mr-2 text-md text-[#0190FF]">
-                              <path fill="none" stroke="currentColor" strokeLinecap="round" strokeLinejoin="round"
-                                strokeWidth="2" d="m5 13l4 4L19 7" />
-                            </svg>
-                          }
-                        </div>
-                      </div>
-                    )
-                  })
-                }
-                <LoadingButton text={t('content.vote')} isFull={true} loading={loading || writeContractPending || transactionLoading} handleClick={startVoting} />
-              </div>
-            </div>
-          </div>
->>>>>>> 630ee337
         }
       </div>
     </div>
