--- conflicted
+++ resolved
@@ -22,11 +22,10 @@
 import { useAccount, useWaitForTransactionReceipt, useWriteContract } from "wagmi";
 import fileCoinAbi from "../../../common/abi/power-voting.json";
 import {
-  // FIP_ALREADY_EXECUTE_MSG,
-  // FIP_APPROVE_ALREADY_MSG,
-  // FIP_APPROVE_SELF_MSG,
+  FIP_ALREADY_EXECUTE_MSG,
+  FIP_APPROVE_ALREADY_MSG,
+  FIP_APPROVE_SELF_MSG,
   FIP_EDITOR_APPROVE_TYPE,
-<<<<<<< HEAD
   FIP_EDITOR_REVOKE_TYPE, calibrationChainId,
   NO_ENOUGH_FIP_EDITOR_REVOKE_ADDRESS_MSG,
   NO_FIP_EDITOR_APPROVE_ADDRESS_MSG,
@@ -42,24 +41,6 @@
   const { isConnected, address, chain } = useAccount();
   const { t } = useTranslation();
   const chainId = chain?.id || calibrationChainId;
-=======
-  FIP_EDITOR_REVOKE_TYPE,
-  // NO_ENOUGH_FIP_EDITOR_REVOKE_ADDRESS_MSG,
-  // NO_FIP_EDITOR_APPROVE_ADDRESS_MSG,
-  // NO_FIP_EDITOR_REVOKE_ADDRESS_MSG,
-  STORING_DATA_MSG,
-  UPLOAD_DATA_FAIL_MSG,
-  hexToString,
-} from "../../../common/consts";
-import {  useCheckFipEditorAddress, useFipEditors } from "../../../common/hooks";
-import LoadingButton from '../../../components/LoadingButton';
-import Table from '../../../components/Table';
-import { getContractAddress, getWeb3IpfsId } from "../../../utils";
-const FipEditorPropose = () => {
-  const { isConnected, address, chain } = useAccount();
-  const { t } = useTranslation();
-  const chainId = chain?.id || 0;
->>>>>>> 630ee337
 
   const navigate = useNavigate();
   const prevAddressRef = useRef(address);
@@ -75,7 +56,6 @@
   const { fipEditors } = useFipEditors(chainId);
 
 
-<<<<<<< HEAD
   //load revoke proposal
   const { revokeProposalId } = useRevokeProposalId(chainId);
   const revokeResult = useFipEditorProposalDataSet({
@@ -93,25 +73,6 @@
     page: 1,
     pageSize: approveProposalId?.length ?? 0,
   });
-=======
-  //load revoke proposa
-  // const { revokeProposalId } = useRevokeProposalId(chainId);
-  // const revokeResult = useFipEditorProposalDataSet({
-  //   chainId,
-  //   idList: revokeProposalId,
-  //   page: 1,
-  //   pageSize: revokeProposalId?.length ?? 0,
-  // });
-
-  //load approve
-  // const { approveProposalId } = useApproveProposalId(chainId);
-  // const approveResult = useFipEditorProposalDataSet({
-  //   chainId,
-  //   idList: approveProposalId,
-  //   page: 1,
-  //   pageSize: approveProposalId?.length ?? 0,
-  // });
->>>>>>> 630ee337
 
   const {
     data: hash,
@@ -180,7 +141,6 @@
    */
   const onSubmit = async () => {
     // Check if required fields are filled based on proposal type
-<<<<<<< HEAD
     if (fipProposalType === FIP_EDITOR_APPROVE_TYPE && !fipAddress) {
       messageApi.open({
         type: 'warning',
@@ -247,74 +207,6 @@
       });
       return;
     }
-=======
-    // if (fipProposalType === FIP_EDITOR_APPROVE_TYPE && !fipAddress) {
-    //   messageApi.open({
-    //     type: 'warning',
-    //     // Prompt user to fill required fields
-    //     content: t(NO_FIP_EDITOR_APPROVE_ADDRESS_MSG),
-    //   });
-    //   return;
-    // }
-
-    // if (fipProposalType === FIP_EDITOR_REVOKE_TYPE && !selectedAddress) {
-    //   messageApi.open({
-    //     type: 'warning',
-    //     // Prompt user to fill required fields
-    //     content: t(NO_FIP_EDITOR_REVOKE_ADDRESS_MSG),
-    //   });
-    //   return;
-    // }
-
-    // if (fipProposalType === FIP_EDITOR_REVOKE_TYPE && fipEditors.length <= 2) {
-    //   messageApi.open({
-    //     type: 'warning',
-    //     // must more than 2
-    //     content: t(NO_ENOUGH_FIP_EDITOR_REVOKE_ADDRESS_MSG),
-    //   });
-    //   return;
-    // }
-
-
-
-    // if (fipProposalType === FIP_EDITOR_REVOKE_TYPE && revokeResult.getFipEditorProposalIdSuccess) {
-    //   const find = revokeResult.fipEditorProposalData?.find((v: any) => v.result[1] === selectedAddress)
-    //   if (find) {
-    //     messageApi.open({
-    //       type: 'warning',
-    //       content: t(FIP_ALREADY_EXECUTE_MSG),
-    //     });
-    //     return;
-    //   }
-    // }
-    // if (fipProposalType === FIP_EDITOR_APPROVE_TYPE && approveResult.getFipEditorProposalIdSuccess) {
-    //   const find = approveResult.fipEditorProposalData?.find((v: any) => v.result[1] === fipAddress)
-    //   if (find) {
-    //     messageApi.open({
-    //       type: 'warning',
-    //       content: t(FIP_ALREADY_EXECUTE_MSG),
-    //     });
-    //     return;
-    //   }
-    // }
-
-    // if (fipProposalType === FIP_EDITOR_APPROVE_TYPE && fipAddress === address) {
-    //   messageApi.open({
-    //     type: 'warning',
-    //     content: t(FIP_APPROVE_SELF_MSG),
-    //   });
-    //   return;
-    // }
-
-    // //fipEditors
-    // if (fipProposalType === FIP_EDITOR_APPROVE_TYPE && fipEditors.includes(fipAddress)) {
-    //   messageApi.open({
-    //     type: 'warning',
-    //     content: t(FIP_APPROVE_ALREADY_MSG),
-    //   });
-    //   return;
-    // }
->>>>>>> 630ee337
 
 
     // Set loading state to true while submitting proposal
@@ -323,10 +215,6 @@
     // Get the IPFS CID for the proposal information
     const cid = await getWeb3IpfsId(fipInfo);
 
-<<<<<<< HEAD
-=======
-
->>>>>>> 630ee337
     if (!cid?.length) {
       setLoading(false);
       messageApi.open({
@@ -369,7 +257,7 @@
             <Link to="/home" className="flex items-center">
               <svg className="mr-1" viewBox="0 0 24 24" width="1.2em" height="1.2em">
                 <path fill="none" stroke="currentColor" strokeLinecap="round" strokeLinejoin="round" strokeWidth="2"
-                  d="m11 17l-5-5m0 0l5-5m-5 5h12" />
+                      d="m11 17l-5-5m0 0l5-5m-5 5h12" />
               </svg>
               {t('content.back')}
             </Link>
