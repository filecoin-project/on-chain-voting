// Copyright (C) 2023-2024 StorSwift Inc.
// This file is part of the PowerVoting library.

// Licensed under the Apache License, Version 2.0 (the "License");
// you may not use this file except in compliance with the License.
// You may obtain a copy of the License at:
// http://www.apache.org/licenses/LICENSE-2.0

// Unless required by applicable law or agreed to in writing, software
// distributed under the License is distributed on an "AS IS" BASIS,
// WITHOUT WARRANTIES OR CONDITIONS OF ANY KIND, either express or implied.
// See the License for the specific language governing permissions and
// limitations under the License.

import { RadioGroup } from '@headlessui/react';
import { message } from "antd";
import classNames from 'classnames';
import React, { useEffect, useRef, useState } from "react";
import { useTranslation } from 'react-i18next';
import { Link, useNavigate } from "react-router-dom";
import type { BaseError } from "wagmi";
import { useAccount, useWaitForTransactionReceipt, useWriteContract } from "wagmi";
import fileCoinAbi from "../../../common/abi/power-voting.json";
import {
  FIP_ALREADY_EXECUTE_MSG,
  FIP_APPROVE_ALREADY_MSG,
  FIP_APPROVE_SELF_MSG,
  FIP_EDITOR_APPROVE_TYPE,
  FIP_EDITOR_REVOKE_TYPE,
  NO_ENOUGH_FIP_EDITOR_REVOKE_ADDRESS_MSG,
  NO_FIP_EDITOR_APPROVE_ADDRESS_MSG,
  NO_FIP_EDITOR_REVOKE_ADDRESS_MSG,
  STORING_DATA_MSG,
  UPLOAD_DATA_FAIL_MSG,
} from "../../../common/consts";
import { useApproveProposalId, useCheckFipEditorAddress, useFipEditorProposalDataSet, useFipEditors, useRevokeProposalId } from "../../../common/hooks";
import LoadingButton from '../../../components/LoadingButton';
import Table from '../../../components/Table';
import { getContractAddress, getWeb3IpfsId } from "../../../utils";
const FipEditorPropose = () => {
  const { isConnected, address, chain } = useAccount();
  const { t } = useTranslation();
  const chainId = chain?.id || 0;

  const navigate = useNavigate();
  const prevAddressRef = useRef(address);
  const [messageApi, contextHolder] = message.useMessage();


  const [fipAddress, setFipAddress] = useState('');
  const [selectedAddress, setSelectedAddress] = useState('');
  const [fipInfo, setFipInfo] = useState('');
  const [fipProposalType, setFipEditorProposeType] = useState(FIP_EDITOR_APPROVE_TYPE);

  const { isFipEditorAddress, checkFipEditorAddressSuccess } = useCheckFipEditorAddress(chainId, address);
  const { fipEditors } = useFipEditors(chainId);


  //load revoke proposa
  const { revokeProposalId } = useRevokeProposalId(chainId);
  const revokeResult = useFipEditorProposalDataSet({
    chainId,
    idList: revokeProposalId,
    page: 1,
    pageSize: revokeProposalId?.length ?? 0,
  });

  //load approve
  const { approveProposalId } = useApproveProposalId(chainId);
  const approveResult = useFipEditorProposalDataSet({
    chainId,
    idList: approveProposalId,
    page: 1,
    pageSize: approveProposalId?.length ?? 0,
  });

  const {
    data: hash,
    writeContract,
    error,
    isPending: writeContractPending,
    isSuccess: writeContractSuccess,
    reset
  } = useWriteContract();

  const [loading, setLoading] = useState(writeContractPending);

  useEffect(() => {
    if (!isConnected || (checkFipEditorAddressSuccess && !isFipEditorAddress)) {
      navigate("/home");
      return;
    }
  }, [isConnected, checkFipEditorAddressSuccess, isFipEditorAddress]);

  useEffect(() => {
    const prevAddress = prevAddressRef.current;
    if (prevAddress !== address) {
      navigate("/home");
    }
  }, [address]);

  useEffect(() => {
    if (writeContractSuccess) {
      messageApi.open({
        type: 'success',
        content: t(STORING_DATA_MSG),
      });
      setTimeout(() => {
        navigate("/home")
      }, 1000);
    }
  }, [writeContractSuccess]);

  useEffect(() => {
    if (error) {
      messageApi.open({
        type: 'error',
        content: (error as BaseError)?.shortMessage || error?.message,
      });
    }
    reset();
  }, [error]);

  const handleChange = (type: string, value: string) => {
    type === 'fipAddress' ? setFipAddress(value) : setFipInfo(value);
  }

  const handleProposeTypeChange = (value: number) => {
    setFipEditorProposeType(value);
    value === FIP_EDITOR_APPROVE_TYPE ? setSelectedAddress('') : setFipAddress('');
    handleChange('fipInfo', '');
  }

  /**
   * Set miner ID
   */
  const onSubmit = async () => {
    // Check if required fields are filled based on proposal type
    if (fipProposalType === FIP_EDITOR_APPROVE_TYPE && !fipAddress) {
      messageApi.open({
        type: 'warning',
        // Prompt user to fill required fields
        content: t(NO_FIP_EDITOR_APPROVE_ADDRESS_MSG),
      });
      return;
    }

    if (fipProposalType === FIP_EDITOR_REVOKE_TYPE && !selectedAddress) {
      messageApi.open({
        type: 'warning',
        // Prompt user to fill required fields
        content: t(NO_FIP_EDITOR_REVOKE_ADDRESS_MSG),
      });
      return;
    }

    if (fipProposalType === FIP_EDITOR_REVOKE_TYPE && fipEditors.length <= 2) {
      messageApi.open({
        type: 'warning',
        // must more than 2
        content: t(NO_ENOUGH_FIP_EDITOR_REVOKE_ADDRESS_MSG),
      });
      return;
    }



    if (fipProposalType === FIP_EDITOR_REVOKE_TYPE && revokeResult.getFipEditorProposalIdSuccess) {
      const find = revokeResult.fipEditorProposalData?.find((v: any) => v.result[1] === selectedAddress)
      if (find) {
        messageApi.open({
          type: 'warning',
          content: t(FIP_ALREADY_EXECUTE_MSG),
        });
        return;
      }
    }
    if (fipProposalType === FIP_EDITOR_APPROVE_TYPE && approveResult.getFipEditorProposalIdSuccess) {
      const find = approveResult.fipEditorProposalData?.find((v: any) => v.result[1] === fipAddress)
      if (find) {
        messageApi.open({
          type: 'warning',
          content: t(FIP_ALREADY_EXECUTE_MSG),
        });
        return;
      }
    }

    if (fipProposalType === FIP_EDITOR_APPROVE_TYPE && fipAddress === address) {
      messageApi.open({
        type: 'warning',
        content: t(FIP_APPROVE_SELF_MSG),
      });
      return;
    }

    //fipEditors
    if (fipProposalType === FIP_EDITOR_APPROVE_TYPE && fipEditors.includes(fipAddress)) {
      messageApi.open({
        type: 'warning',
        content: t(FIP_APPROVE_ALREADY_MSG),
      });
      return;
    }


    // Set loading state to true while submitting proposal
    setLoading(true);

    // Get the IPFS CID for the proposal information
    const cid = await getWeb3IpfsId(fipInfo);


    if(!cid?.length){
      setLoading(false);
      messageApi.open({
        type: 'warning',
        content: t(UPLOAD_DATA_FAIL_MSG),
      });
      return;
    }

    // Construct the arguments and call the writeContract function to create the proposal
    const proposalArgs = [
      // Use appropriate address based on proposal type
      fipProposalType === FIP_EDITOR_APPROVE_TYPE ? fipAddress : selectedAddress,
      cid,
      fipProposalType, // Proposal type (approve or revoke)
    ];

    // Write the contract based on the proposal type
    writeContract({
      abi: fileCoinAbi,
      address: getContractAddress(chainId, 'powerVoting'),
      functionName: 'createFipEditorProposal',
      args: proposalArgs,
    });

    setLoading(false);
  }

  const { isLoading: transactionLoading } =
    useWaitForTransactionReceipt({
      hash,
    })

  const isLoading = loading || writeContractPending || transactionLoading;

  return (
    <>
      {contextHolder}
      <div className="px-3 mb-6 md:px-0">
        <button>
          <div className="inline-flex items-center gap-1 mb-8 text-skin-text hover:text-skin-link">
            <Link to="/home" className="flex items-center">
              <svg className="mr-1" viewBox="0 0 24 24" width="1.2em" height="1.2em">
                <path fill="none" stroke="currentColor" strokeLinecap="round" strokeLinejoin="round" strokeWidth="2"
                  d="m11 17l-5-5m0 0l5-5m-5 5h12" />
              </svg>
              {t('content.back')}
            </Link>
          </div>
        </button>
        <div className='flow-root space-y-8'>
          <Table
            title={t('content.fipEditorPropose')}
            list={[
              {
<<<<<<< HEAD
                name: 'Propose Type',
                width: 100,
=======
                name: t('content.proposeType'),
>>>>>>> cb2ec535
                comp: (
                  <RadioGroup className='flex h-[30px] mt-[-5px]' value={fipProposalType} onChange={handleProposeTypeChange}>
                    <RadioGroup.Option
                      key='approve'
                      disabled={isLoading}
                      value={FIP_EDITOR_APPROVE_TYPE}
                      className='relative flex items-center cursor-pointer p-4 focus:outline-none data-[disabled]:cursor-not-allowed'
                    >
                      {({ active, checked }) => (
                        <>
                          <span
                            className={classNames(
                              checked
                                ? 'bg-[#45B753] border-transparent'
                                : 'bg-[#eeeeee] border-transparent]',
                              active ? 'ring-2 ring-offset-2 ring-[#ffffff]' : '',
                              'mt-0.5 h-4 w-4 shrink-0 cursor-pointer rounded-full border flex items-center justify-center'
                            )}
                            aria-hidden='true'
                          >
                            {(active || checked) && (
                              <span className='rounded-full bg-white w-1.5 h-1.5' />
                            )}
                          </span>
                          <span className='ml-3'>
                            <RadioGroup.Label
                              as='span'
                              className={
                                checked ? 'text-black' : 'text-[#8896AA]'
                              }
                            >
                              {t('content.approve')}
                            </RadioGroup.Label>
                          </span>
                        </>
                      )}
                    </RadioGroup.Option>
                    <RadioGroup.Option
                      key='revoke'
                      disabled={isLoading}
                      value={FIP_EDITOR_REVOKE_TYPE}
                      className='relative flex items-center cursor-pointer p-4 focus:outline-none data-[disabled]:cursor-not-allowed'
                    >
                      {({ active, checked }) => (
                        <>
                          <span
                            className={classNames(
                              checked
                                ? 'bg-[#45B753] border-transparent'
                                : 'bg-[#eeeeee] border-transparent]',
                              active ? 'ring-2 ring-offset-2 ring-[#ffffff]' : '',
                              'mt-0.5 h-4 w-4 shrink-0 cursor-pointer rounded-full border flex items-center justify-center'
                            )}
                            aria-hidden='true'
                          >
                            {(active || checked) && (
                              <span className='rounded-full bg-white w-1.5 h-1.5' />
                            )}
                          </span>
                          <span className='ml-3'>
                            <RadioGroup.Label
                              as='span'
                              className={
                                checked ? 'text-black' : 'text-[#8896AA]'
                              }
                            >
                              {t('content.revoke')}
                            </RadioGroup.Label>
                          </span>
                        </>
                      )}
                    </RadioGroup.Option>
                  </RadioGroup>
                )
              },
              {
<<<<<<< HEAD
                name: 'Editor Address',
                width: 100,
=======
                name: t('content.editorAddress'),
>>>>>>> cb2ec535
                hide: fipProposalType === FIP_EDITOR_REVOKE_TYPE,
                comp: (
                  <input
                    placeholder={t('content.inputEditorAddress')}
                    className='form-input w-[520px] rounded bg-[#ffffff] border border-[#eeeeee] text-black'
                    onChange={(e) => { handleChange('fipAddress', e.target.value) }}
                  />
                )
              },
              {
<<<<<<< HEAD
                name: 'FIP Editor Address',
                width: 100,
=======
                name: t('content.fipEditorAddress'),
>>>>>>> cb2ec535
                hide: fipProposalType === FIP_EDITOR_APPROVE_TYPE,
                comp: (
                  <select
                    onChange={(e: any) => { setSelectedAddress(e.target.value) }}
                    value={selectedAddress}
                    className={classNames(
                      'form-select w-[520px] rounded bg-[#ffffff] border border-[#eeeeee] text-black'
                    )}
                  >
                    <option style={{ display: 'none' }}></option>
                    {fipEditors?.map((fipEditor: string) => (
                      <option
                        disabled={address === fipEditor}
                        value={fipEditor}
                        key={fipEditor}
                      >
                        {fipEditor}
                      </option>
                    ))}
                  </select>
                )
              },
              {
                name: t('content.proposeInfo'),
                width: 100,
                comp: (
                  <textarea
                    value={fipInfo}
                    maxLength={300}
                    placeholder={t('content.inputProposeInfo')}
                    className='form-input h-[320px] w-full rounded bg-[#ffffff] border border-[#eeeeee] text-black'
                    onChange={(e) => { handleChange('fipInfo', e.target.value) }}
                  />
                )
              }
            ]}
          />

          <div className='text-center'>
            <LoadingButton text={t('content.submit')} loading={isLoading} handleClick={onSubmit} />
          </div>
        </div>
      </div>
    </>
  )
}

export default FipEditorPropose;<|MERGE_RESOLUTION|>--- conflicted
+++ resolved
@@ -266,12 +266,8 @@
             title={t('content.fipEditorPropose')}
             list={[
               {
-<<<<<<< HEAD
-                name: 'Propose Type',
+                name: t('content.proposeType'),
                 width: 100,
-=======
-                name: t('content.proposeType'),
->>>>>>> cb2ec535
                 comp: (
                   <RadioGroup className='flex h-[30px] mt-[-5px]' value={fipProposalType} onChange={handleProposeTypeChange}>
                     <RadioGroup.Option
@@ -348,12 +344,7 @@
                 )
               },
               {
-<<<<<<< HEAD
-                name: 'Editor Address',
-                width: 100,
-=======
                 name: t('content.editorAddress'),
->>>>>>> cb2ec535
                 hide: fipProposalType === FIP_EDITOR_REVOKE_TYPE,
                 comp: (
                   <input
@@ -364,12 +355,7 @@
                 )
               },
               {
-<<<<<<< HEAD
-                name: 'FIP Editor Address',
-                width: 100,
-=======
                 name: t('content.fipEditorAddress'),
->>>>>>> cb2ec535
                 hide: fipProposalType === FIP_EDITOR_APPROVE_TYPE,
                 comp: (
                   <select
