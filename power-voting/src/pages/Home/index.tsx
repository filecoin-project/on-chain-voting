--- conflicted
+++ resolved
@@ -22,17 +22,10 @@
 import { useTranslation } from 'react-i18next';
 import { useNavigate } from "react-router-dom";
 import VoteStatusBtn from "src/components/VoteStatusBtn";
-<<<<<<< HEAD
 import { useAccount, useWaitForTransactionReceipt } from "wagmi";
 import {
   IN_PROGRESS_STATUS,
   calibrationChainId,
-=======
-import type { BaseError } from "wagmi";
-import { useAccount, useWaitForTransactionReceipt } from "wagmi";
-import {
-  IN_PROGRESS_STATUS,
->>>>>>> 630ee337
   PENDING_STATUS,
   STORING_DATA_MSG,
   STORING_FAILED_MSG,
@@ -40,17 +33,10 @@
   STORING_SUCCESS_MSG,
   VOTE_ALL_STATUS,
   VOTE_FILTER_LIST,
-<<<<<<< HEAD
   web3AvatarUrl, proposalListApi
 } from "../../common/consts"
 import { useCheckFipEditorAddress } from "../../common/hooks"
 import { useCurrentTimezone, useProposalStatus, useStoringCid, useVotingList } from "../../common/store";
-=======
-  web3AvatarUrl
-} from '../../common/consts';
-import { useCheckFipEditorAddress, useLatestId, useProposalDataSet } from "../../common/hooks";
-import { useCurrentTimezone, usePropsalStatus, useStoringCid, useVotingList } from "../../common/store";
->>>>>>> 630ee337
 import type { ProposalResult, VotingList } from '../../common/types';
 import EllipsisMiddle from "../../components/EllipsisMiddle";
 import ListFilter from "../../components/ListFilter";
@@ -67,29 +53,15 @@
 
   const { openConnectModal } = useConnectModal();
 
-<<<<<<< HEAD
   const items = VOTE_FILTER_LIST.map((item) => {
     return {
       label: t(item.label),
       value: item.value
-=======
-  const [filterList, setFilterList] = useState([
-    {
-      label: t('content.all'),
-      value: VOTE_ALL_STATUS
->>>>>>> 630ee337
     }
   });
 
   const [proposalStatus, setProposalStatus] = useState(VOTE_ALL_STATUS);
-<<<<<<< HEAD
   const [page, setPage] = useState(1);
-=======
-  // const [proposalList, setProposalList] = useState<ProposalList[]>([]);
-  const [page, setPage] = useState(1);
-  const [pageSize] = useState(5);
-  // const [total, setTotal] = useState(0);
->>>>>>> 630ee337
   const [loading, setLoading] = useState(false);
   const [messageApi, contextHolder] = message.useMessage();
   const timezone = useCurrentTimezone((state: any) => state.timezone);
@@ -97,43 +69,17 @@
   const setStoringCid = useStoringCid((state: any) => state.setStoringCid);
   const { votingList, totalPage, searchKey } = useVotingList((state: any) => state.votingData);
   const setVotingList = useVotingList((state: any) => state.setVotingList);
-<<<<<<< HEAD
   const setStatusList = useProposalStatus((state: any) => state.setStatusList);
   const { isFipEditorAddress } = useCheckFipEditorAddress(chainId, address);
 
-=======
-  const setStatusList = usePropsalStatus((state: any) => state.setStatusList);
-  const { isFipEditorAddress } = useCheckFipEditorAddress(chainId, address);
-  const { latestId, getLatestIdLoading, refetch } = useLatestId(chainId, !shouldRefetch);
-  const { getProposalIdLoading, getProposalIdSuccess, error } = useProposalDataSet({
-    chainId,
-    total: Number(latestId),
-    page,
-    pageSize,
-  });
->>>>>>> 630ee337
   const { isFetched, isSuccess, isError } = useWaitForTransactionReceipt({
     hash: storingCid[0]?.hash
   });
+
   useEffect(() => {
     if (isConnected && !loading) {
       queryVotingList(page, proposalStatus);
     }
-<<<<<<< HEAD
-=======
-  }, [error]);
-
-  useEffect(() => {
-    if (getProposalIdSuccess) {
-      getProposalList(page);
-    }
-  }, [getProposalIdSuccess]);
-
-  useEffect(() => {
-    if (isConnected && !loading && !getLatestIdLoading && !getProposalIdLoading) {
-      getProposalList(page);
-    }
->>>>>>> 630ee337
   }, [chain, page, address, isConnected, i18n.language]);
 
   useEffect(() => {
@@ -146,14 +92,10 @@
         messageApi.open({
           type: 'success',
           content: t(STORING_SUCCESS_MSG)
-<<<<<<< HEAD
         });
         setTimeout(() => {
           queryVotingList(page, proposalStatus);
         }, 3000)
-=======
-        })
->>>>>>> 630ee337
       }
       // If the transaction fails, show an error message
       if (isError) {
@@ -162,7 +104,6 @@
           content: t(STORING_FAILED_MSG)
         })
       }
-<<<<<<< HEAD
     }
   }, [isFetched]);
 
@@ -174,196 +115,11 @@
       pageSize: 5,
       searchKey: searchKey,
       status: proposalStatus === VOTE_ALL_STATUS ? 0 : proposalStatus,
-=======
-      // After 3 seconds, set shouldRefetch to true and trigger a refetch
-      setTimeout(() => {
-        setShouldRefetch(true);
-        refetch().then(() => {
-          // Reset shouldRefetch after refetching
-          getProposalList(page);
-          setShouldRefetch(false);
-        }).finally(() => {
-          // queryVotingList(page, proposalStatus);
-        });
-
-      }, 3000);
-    }
-  }, [isFetched]);
-  /**
-   * get proposal list
-   * @param page
-   */
-  const getProposalList = async (page: number) => {
-    setLoading(true);
-    console.log('page', page)
-    // Convert latest ID to number
-    // const total = latestId ? Number(latestId) : 0;
-    // Calculate the offset based on the current page number
-    // const offset = (page - 1) * pageSize;
-    // setTotal(total);
-    try {
-      // Fetch and process proposal data
-      // const list = await Promise.all(proposalData.map(async (data, index) => {
-      // const { result } = data as any;
-      // const proposalId = total - offset - index;
-      // const params = {
-      //   proposalId,
-      //   network: chainId
-      // };
-
-
-      // Fetch proposal results data from the API
-      // const { data: { data: resultData } } = await axios.get(proposalResultApi, { params });
-      // Map proposal results data to a more structured format
-      // const proposalResults = resultData.map((item: ProposalResult) => ({
-      //   optionId: item.optionId,
-      //   votes: item.votes
-      // }));
-      // Return formatted proposal object
-      //   return {
-      //     id: proposalId,
-      //     cid: result[0],
-      //     creator: result[2],
-      //     createTime: 0,
-      //     startTime: Number(result[3]),
-      //     expTime: Number(result[4]),
-      //     proposalType: Number(result[1]),
-
-      //     proposalResults
-      //   };
-      // }));
-
-      // Filter out already stored proposals
-      // const storingList = storingCid.filter((item: any) => !list.some(option => option.cid === item.cid));
-      // setStoringCid(storingList);
-
-      // Generate IPFS URLs for storing list
-      // const ipfsUrls = storingList.map(
-      //   (item: any) => `https://${item.cid}.ipfs.w3s.link/`
-      // );
-
-      // Fetch data from IPFS URLs
-      // const responses = await Promise.all(ipfsUrls.map((url: string) => axios.get(url)));
-      // Process the fetched data and create proposal objects
-      // const storingData = responses?.map((res, i) => {
-      //   const { data } = res;
-      //   return {
-      //     ...data,
-      //     cid: ipfsUrls[i],
-      //     proposalType: 1,
-      //     proposalStatus: STORING_STATUS,
-      //     proposalResults: data.option?.map((item: string) => {
-      //       return {
-      //         name: item,
-      //         count: 0
-      //       }
-      //     })
-      //   };
-      // })
-      // Process and set the fetched proposal list
-      // const proposalsList = await getList(list);
-      // const originList = proposalsList || [];
-      // Set filter list for proposal filtering
-      setFilterList(VOTE_FILTER_LIST.map((item) => {
-        return {
-          label: t(item.label),
-          value: item.value
-        }
-      }));
-      // Set the proposal list state
-      // setProposalList([...storingData, ...originList]);
-    } catch (e) {
-      console.log(e);
-    } finally {
-      setLoading(false);
->>>>>>> 630ee337
     }
     const { data: { data: votingData } } = await axios.get(proposalListApi, { params });
     setVotingList({ votingList: votingData?.list || [], totalPage: votingData?.total, searchKey: searchKey });
     setLoading(false);
   }
-<<<<<<< HEAD
-=======
-  /**
-   * get proposal info
-   * @param proposals
-   */
-  // const getList = async (proposals: ProposalData[]) => {
-  //   // IPFS URL list
-  //   const ipfsUrls = proposals.map(
-  //     (_item: ProposalData) => `https://${_item.cid}.ipfs.w3s.link/`
-  //   );
-  //   try {
-  //     // IPFS data List
-  //     const responses = await Promise.all(ipfsUrls.map((url: string) => axios.get(url)));
-  //     const { data } = await axios.get(worldTimeApi);
-  //     const results: ProposalList[] = responses.map((res, i: number) => {
-  //       const proposal = proposals[i];
-  //       const now = data?.unixtime;
-  //       let proposalStatus = 0;
-  //       // Set proposal status
-  //       if (now < proposal.startTime) {
-  //         proposalStatus = PENDING_STATUS;
-  //       } else {
-  //         if (now >= proposal.expTime) {
-  //           if (proposal.proposalResults.length === 0) {
-  //             proposalStatus = VOTE_COUNTING_STATUS
-  //           } else {
-
-  //             proposalStatus = COMPLETED_STATUS
-  //           }
-  //         } else {
-  //           proposalStatus = IN_PROGRESS_STATUS
-  //         }
-  //       }
-  //       // Prepare option
-  //       const option = res.data.option?.map((item: string, index: number) => {
-  //         const proposalItem = proposal?.proposalResults?.find(
-  //           (proposal: ProposalResult) => proposal.optionId === index
-  //         );
-  //         return {
-  //           name: item,
-  //           count: proposalItem?.votes ? Number(proposalItem.votes) : 0,
-  //         };
-  //       });
-
-
-  //       let subStatus = 0
-  //       if (proposalStatus == COMPLETED_STATUS) {
-  //         const passedOption = option?.find((v: any) => { return v.name === VOTE_OPTIONS[0] })
-  //         const rejectOption = option?.find((v: any) => { return v.name === VOTE_OPTIONS[1] })
-  //         if (passedOption?.count > rejectOption?.count) {
-  //           subStatus = PASSED_STATUS
-  //         } else {
-  //           subStatus = REJECTED_STATUS
-  //         }
-  //       }
-  //       return {
-  //         ...res.data,
-  //         id: proposal.id,
-  //         cid: proposal.cid,
-  //         option,
-  //         proposalStatus,
-  //         subStatus
-  //       };
-  //     });
-  //     return results;
-  //   } catch (error) {
-  //     console.error(error);
-  //   }
-  // };
-
-  const queryVotingList = async (page: number, proposalStatus: number) => {
-    const params = {
-      page: page,
-      pageSize: 5,
-      searchKey: searchKey,
-      status: proposalStatus === VOTE_ALL_STATUS ? 0 : proposalStatus,
-    }
-    const { data: { data: votingData } } = await axios.get('/api/proposal/list', { params })
-    setVotingList({ votingList: votingData?.list || [], totalPage: votingData?.total, searchKey: searchKey })
-  }
->>>>>>> 630ee337
   /**
    * filter proposal list
    * @param status
@@ -432,10 +188,7 @@
       const maxOption = (item?.voteResult || [])?.reduce((prev, current) => {
         return (prev.votes > current.votes) ? prev : current;
       }, 0);
-<<<<<<< HEAD
-
-=======
->>>>>>> 630ee337
+
       let href = '';
       let img = '';
       if (item?.githubName) {
@@ -471,16 +224,12 @@
               </div>
             </div>
             <VoteStatusBtn status={item.status} />
-<<<<<<< HEAD
-=======
-
->>>>>>> 630ee337
 
           </div>
           <div className="relative mb-4 line-clamp-2 break-words break-all text-lg pr-[80px] leading-7 cursor-pointer"
-            onClick={() => {
-              handleJump(item);
-            }}>
+               onClick={() => {
+                 handleJump(item);
+               }}>
             <h3 className="inline pr-2 text-2xl font-semibold text-[#313D4F]">
               {item.name}
             </h3>
@@ -491,7 +240,6 @@
             {markdownToText(item.descriptions)}
           </div>
           {
-<<<<<<< HEAD
             maxOption?.votes > 0 &&
             <div>
               {
@@ -501,17 +249,6 @@
                   let bgColor = "#F7F7F7";
                   let txColor = "#273141";
                   let borderColor = "#F7F7F7";
-=======
-            maxOption > 0 &&
-            <div>
-              {
-                item.voteResult?.map((option: ProposalResult, index: number) => {
-                  const isapprove = option.optionId == 0 //0 approve 1 reject
-                  const passed = maxOption.optionId == 0
-                  let bgColor = "#F7F7F7"
-                  let txColor = "#273141"
-                  let borderColor = "#F7F7F7"
->>>>>>> 630ee337
                   if (isapprove && passed) {
                     bgColor = "#E3FFEE";
                     txColor = "#006227";
@@ -527,21 +264,13 @@
                         style={{ color: txColor }}
                         className='absolute ml-3 flex items-center leading-[35px] font-semibold'>
                         {
-<<<<<<< HEAD
                           ((maxOption.votes === 50 && option.optionId === 1) || (maxOption.votes > 50 && option.votes > 0 && option.votes === maxOption.votes)) &&
-=======
-                          option.votes > 0 && option.votes === maxOption.votes &&
->>>>>>> 630ee337
                           <svg viewBox="0 0 24 24" width="1.2em" height="1.2em" className="-ml-1 mr-2 text-sm">
                             <path fill="none" stroke="currentColor" strokeLinecap="round" strokeLinejoin="round"
-                              strokeWidth="2" d="m5 13l4 4L19 7" />
+                                  strokeWidth="2" d="m5 13l4 4L19 7" />
                           </svg>
                         }
-<<<<<<< HEAD
                         {option.optionId === 0 ? t('content.approve') : t('content.rejected')}
-=======
-                        {option.optionId === 0 ? t('content.approve') : t('content.reject')}
->>>>>>> 630ee337
                       </div>
                       <div className="font-semibold absolute right-0 mr-3 leading-[35px]" style={{ color: txColor }}>{option.votes}%</div>
                       {option.votes > 0 && <div className="h-[35px] border-[1px] border-solid rounded-md bg-[#E3FFEE]" style={{ width: `${option.votes}%`, backgroundColor: bgColor, borderColor: borderColor }} />
